--- conflicted
+++ resolved
@@ -218,7 +218,7 @@
         BitPop is a web browser that runs webpages and applications with lightning speed. It's fast, stable, and easy to use. Browse the web more safely with malware and phishing protection built into BitPop.
       </message>
       <message name="IDS_APP_LAUNCHER_PRODUCT_DESCRIPTION" desc="App Launcher description">
-        Chromium App Launcher is a standalone platform for Chromium apps.
+        BitPop App Launcher is a standalone platform for BitPop apps.
       </message>
       <if expr="pp_ifdef('chromeos')">
         <message name="IDS_PRODUCT_OS_NAME" desc="The Chrome OS application name">
@@ -302,14 +302,10 @@
         House of Life Property ltd.
       </message>
       <message name="IDS_ABOUT_VERSION_COPYRIGHT" desc="Copyright information on the about pages">
-<<<<<<< HEAD
-        Copyright 2013 The Chromium Authors. All rights reserved.
-=======
-        Copyright © 2011-2012 House of Life Property ltd.
+        Copyright © 2011-2013 House of Life Property ltd.
       </message>
       <message name="IDS_ABOUT_OLD_VERSION_LICENSE" desc="The label below the copyright message, containing the URLs.">
         BitPop is made possible by the <ph name="BEGIN_LINK_CHROMIUM">BEGIN_LINK_CHR</ph>Chromium<ph name="END_LINK_CHROMIUM">END_LINK_CHR</ph> open source project and other <ph name="BEGIN_LINK_OSS">BEGIN_LINK_OSS</ph>open source software<ph name="END_LINK_OSS">END_LINK_OSS</ph>.
->>>>>>> 1fae4ecf
       </message>
       <message name="IDS_ABOUT_VERSION_LICENSE" desc="The label below the copyright message, containing the URLs.">
         BitPop is made possible by the <ph name="BEGIN_LINK_CHROMIUM">&lt;a target="_blank" href="$1"&gt;</ph>Chromium<ph name="END_LINK_CHROMIUM">&lt;/a&gt;</ph> open source project and other <ph name="BEGIN_LINK_OSS">&lt;a target="_blank" href="$2"&gt;</ph>open source software<ph name="END_LINK_OSS">&lt;/a&gt;</ph>.
@@ -320,7 +316,7 @@
         </message>
       </if>
       <message name="IDS_ABOUT_TERMS_OF_SERVICE" desc="The terms of service label in the About box.">
-        Not used in Chromium. Placeholder to keep resource maps in sync. It expects one argument: $1.
+        Not used in BitPop. Placeholder to keep resource maps in sync. It expects one argument: $1.
       </message>
       <message name="IDS_ACCNAME_APP" desc="The accessible name for the app menu.">
         BitPop
@@ -336,33 +332,20 @@
         BitPop is now importing the following items from <ph name="BROWSER_COMPONENT">$1<ex>History</ex></ph>:
       </message>
       <message name="IDS_IMPORT_FIND_YOUR_BOOKMARKS" desc="Helpful reminder for where to find imported bookmarks">
-        Find your bookmarks in the Chromium menu or on the bookmarks bar.
+        Find your bookmarks in the BitPop menu or on the bookmarks bar.
       </message>
       <message name="IDS_IMPORTER_LOCK_TEXT" desc="The message to be displayed on dialog">
         Sadly, your Mozilla Firefox settings are not available while that browser is running. To import those settings to BitPop, save your work and close all Firefox windows. Then click Continue.
       </message>
-<<<<<<< HEAD
       <!-- Uninstall messages -->
       <if expr="is_win">
         <message name="IDS_UNINSTALL_CLOSE_APP" desc="Message to user when uninstall detects other app instance running">
-          Please close all Chromium windows and try again.
-=======
-      <if expr="not pp_ifdef('chromeos')">
-        <message name="IDS_ABOUT_CHROME_TITLE" desc="Title of the about page.">
-          About BitPop
->>>>>>> 1fae4ecf
+          Please close all BitPop windows and try again.
         </message>
         <message name="IDS_UNINSTALL_CLOSE_APP_IMMERSIVE" desc="Message to user when uninstall detects other app instance running, possibly in the Windows 8 immersive mode">
-          Please close all Chromium windows (including those in Windows 8 mode) and try again.
-        </message>
-      </if>
-<<<<<<< HEAD
-=======
-      <!-- Uninstall messages -->
-      <message name="IDS_UNINSTALL_CLOSE_APP" desc="Message to user when uninstall detects other app instance running">
-        Please close all BitPop windows and try again.
-      </message>
->>>>>>> 1fae4ecf
+          Please close all BitPop windows (including those in Windows 8 mode) and try again.
+        </message>
+      </if>
       <message name="IDS_UNINSTALL_VERIFY" desc="Message to confirm user wants to uninstall">
         Are you sure you want to uninstall BitPop?
       </message>
@@ -370,7 +353,7 @@
         Uninstall BitPop
       </message>
       <message name="IDS_UNINSTALL_APP_LAUNCHER" desc="The text of the shortcut in the Start Menu for uninstalling App Launcher.">
-        Uninstall Chromium App Launcher
+        Uninstall BitPop App Launcher
       </message>
       <message name="IDS_FIRSTRUN_DLG_TITLE" desc="Dialog title for first-run dialog">
         Welcome to BitPop
@@ -381,31 +364,10 @@
       <message name="IDS_FR_CUSTOMIZE_DEFAULT_BROWSER" desc="Default browser checkbox label">
         Make BitPop the default browser
       </message>
-<<<<<<< HEAD
-      <if expr="pp_ifdef('chromeos')">
-        <message name="IDS_NEW_TAB_CHROME_WELCOME_PAGE_TITLE"
-                 desc="Title for the hard-coded thumbnail that represents the Chromium OS Welcome page. This is used on the NTP when there aren't enough thumbnails to show.">
-          Get Started with Chromium OS
-        </message>
-      </if>
-      <if expr="pp_ifdef('ios')">
-        <message name="IDS_NEW_TAB_CHROME_WELCOME_PAGE_TITLE"
-                 desc="Title for the hard-coded thumbnail that represents the Google Chrome Welcome page.  This is used on the NTP when there aren't enough thumbnails to show. [Length: 14em]">
-          Welcome
-        </message>
-      </if>
-      <if expr="not pp_ifdef('chromeos') and not pp_ifdef('ios')">
-        <message name="IDS_NEW_TAB_CHROME_WELCOME_PAGE_TITLE"
-                 desc="Title for the hard-coded thumbnail that represents the Google Chrome Welcome page.  This is used on the NTP when there aren't enough thumbnails to show.">
-          Welcome to Chromium
-        </message>
-      </if>
-=======
       <message name="IDS_NEW_TAB_CHROME_WELCOME_PAGE_TITLE"
                desc="Title for the hard-coded thumbnail that represents the Google Chrome Welcome page.  This is used on the NTP when there aren't enough thumbnails to show.">
         Welcome to BitPop
       </message>
->>>>>>> 1fae4ecf
       <message name="IDS_NTP4_INTRO_MESSAGE" desc="Message explaning the navigation bar at the bottom of the new NTP.">
         BitPop's New Tab page has been remodeled. Switch between sections by clicking these labels. BitPop will remember your preference for next time.
       </message>
@@ -416,7 +378,7 @@
       </if>
       <if expr="pp_ifdef('chromeos')">
         <message name="IDS_EXTERNAL_PROTOCOL_INFORMATION" desc="General information about what Chrome is trying to do when opening this external protocol">
-          BitPop OS does not support launching an external application to handle <ph name="SCHEME">$1<ex>acrobat:</ex></ph> links. The link requested is <ph name="PROTOLINK">$2<ex>acrobat:yourpdf</ex></ph>.
+          Chromium OS does not support launching an external application to handle <ph name="SCHEME">$1<ex>acrobat:</ex></ph> links. The link requested is <ph name="PROTOLINK">$2<ex>acrobat:yourpdf</ex></ph>.
         </message>
       </if>
       <!-- Strings used to warn that an OS is not supported -->
@@ -580,7 +542,7 @@
         Access the Internet
       </message>
       <message name="IDS_APP_LAUNCHER_SHORTCUT_TOOLTIP" desc="Text for the hover-on tooltip for the App Launcher shortcut.">
-        Launch Chromium apps
+        Launch BitPop apps
       </message>
       <message name="IDS_UNINSTALL_DELETE_PROFILE" desc="Text to show user to ask whether to delete all the profile data also during uninstallation.">
         Also delete your browsing data?
@@ -596,7 +558,7 @@
       </message>
       <if expr="pp_ifdef('chromeos')">
         <message name="IDS_SYNC_OVERVIEW" desc="Chrome OS: The message that appears in the options dialog when sync has not been set up by the user.">
-	  Set up Sync to save your personalized browser features to the web and access them from Chromium on any computer.
+	  Set up Sync to save your personalized browser features to the web and access them from BitPop on any computer.
         </message>
       </if>
       <!-- Try Chrome Toast Dialog -->
@@ -687,14 +649,14 @@
           Your changes will take effect the next time you restart your device.
         </message>
 	<message name="IDS_FLAGS_CHROME_CAPTIVE_PORTAL_DETECTOR" desc="Description for the option of Captive Portal detector.">
-          Chromium Captive Portal detector
+          BitPop Captive Portal detector
 	</message>
       </if>
       <message name="IDS_FLAGS_SHOW_APP_LIST_SHORTCUT_NAME" desc="Name for the flag to show the Chromium app list shortcut in the taskbar.">
-        Show Chromium Apps Launcher.
+        Show BitPop Apps Launcher.
       </message>
       <message name="IDS_FLAGS_SHOW_APP_LIST_SHORTCUT_DESCRIPTION" desc="Description for the flag to show the Chromium app list shortcut in the taskbar.">
-        Show a shortcut to the Chromium Apps Launcher in the Windows TaskBar.
+        Show a shortcut to the BitPop Apps Launcher in the Windows TaskBar.
       </message>
 
       <!-- Obsolete System info bar -->
@@ -720,8 +682,6 @@
 
       <!-- About Chrome page -->
       <if expr="not pp_ifdef('chromeos')">
-<<<<<<< HEAD
-=======
         <message name="IDS_UPGRADE_SUCCESSFUL" desc="Status label: Successfully upgraded Chromium">
           BitPop has been updated to <ph name="VERSION">$1<ex>0.1.131</ex></ph>
         </message>
@@ -732,7 +692,6 @@
         </message>
       </if>
       <if expr="not pp_ifdef('chromeos')">
->>>>>>> 1fae4ecf
         <message name="IDS_UPGRADE_SUCCESSFUL_RELAUNCH" desc="Status label: Successfully updated Chromium">
           Nearly up-to-date! Relaunch BitPop to finish updating.
         </message>
@@ -763,17 +722,6 @@
         </message>
       </if>
 
-<<<<<<< HEAD
-      <!-- iOS Upgrade available info bar-->
-      <if expr="pp_ifdef('ios')">
-        <message name="IDS_UPGRADE_AVAILABLE" desc="Text to inform the user of the presence of a new version of the application">
-          Chromium just got better! A new version is available.
-        </message>
-        <message name="IDS_UPGRADE_AVAILABLE_BUTTON" desc="Diplayed on a button the user can use to upgrade the a more recent version of the application. [Length: 10em]">
-          Update
-        </message>
-      </if>
-=======
       <!-- About Chrome View (only used on Windows: http://crbug.com/115123) -->
       <message name="IDS_OLD_UPGRADE_SUCCESSFUL_RELAUNCH" desc="Status label: Successfully updated">
         Relaunch BitPop to finish updating
@@ -781,7 +729,6 @@
       <message name="IDS_UPGRADE_ALREADY_UP_TO_DATE" desc="Status label: Already up to date">
         BitPop is up to date (<ph name="VERSION">$1<ex>0.1.131</ex></ph>)
       </message>
->>>>>>> 1fae4ecf
 
       <!-- Extension/App install prompt -->
       <message name="IDS_EXTENSION_INLINE_INSTALL_PROMPT_TITLE" desc="Titlebar of the extension or app inline installation prompt window">
@@ -870,7 +817,7 @@
         See <ph name="BEGIN_LINK">&lt;a target="_blank" href="$1"&gt;</ph>more benefits<ph name="END_LINK">&lt;/a&gt;</ph> of signing in to BitPop.
       </message>
       <message name="IDS_SYNC_DIFFERENT_EMAIL" desc="Error message to display when setting up sync for a second time and the user name is different from the previous user name.">
-        You were previously signed in with a different account, signing in will merge your data. Consider creating a new Chromium user via the <ph name="BEGIN_LINK">&lt;a href="chrome://settings/search#Users" target="_parent"&gt;</ph>settings page<ph name="END_LINK">&lt;/a&gt;</ph> for your Chromium stuff.
+        You were previously signed in with a different account, signing in will merge your data. Consider creating a new BitPop user via the <ph name="BEGIN_LINK">&lt;a href="chrome://settings/search#Users" target="_parent"&gt;</ph>settings page<ph name="END_LINK">&lt;/a&gt;</ph> for your BitPop stuff.
       </message>
 
       <!-- One click sign in infobar -->
@@ -900,7 +847,7 @@
         Try disabling network prediction by following these steps:
         Go to
         <ph name="BEGIN_BOLD">&lt;strong&gt;</ph>
-        the Chromium menu &gt;
+        the BitPop menu &gt;
         <ph name="SETTINGS_TITLE">&lt;span jscontent="settingsTitle"&gt;&lt;/span&gt;<ex>Settings</ex></ph>
         &gt;
         <ph name="ADVANCED_TITLE">&lt;span jscontent="advancedTitle"&gt;&lt;/span&gt;<ex>Under the Hood</ex></ph>
@@ -922,7 +869,7 @@
         <message name="IDS_ERRORPAGES_SUGGESTION_PROXY_DISABLE_PLATFORM" desc="ChromeOS instructions for disabling use of a proxy server.">
           Go to
           <ph name="BEGIN_BOLD">&lt;strong&gt;</ph>
-          the Chromium menu &gt;
+          the BitPop menu &gt;
           <ph name="SETTINGS_TITLE">&lt;span jscontent="settingsTitle"&gt;&lt;/span&gt;<ex>Settings</ex></ph>
           &gt;
           <ph name="INTERNET_TITLE">&lt;span jscontent="internetTitle"&gt;&lt;/span&gt;<ex>Internet</ex></ph>
@@ -944,7 +891,7 @@
         <message name="IDS_ERRORPAGES_SUGGESTION_PROXY_DISABLE_PLATFORM" desc="Linux instructions for disabling use of a proxy server.">
           Go to
           <ph name="BEGIN_BOLD">&lt;strong&gt;</ph>
-          the Chromium menu &gt;
+          the BitPop menu &gt;
           <ph name="SETTINGS_TITLE">&lt;span jscontent="settingsTitle"&gt;&lt;/span&gt;<ex>Settings</ex></ph>
           &gt;
           <ph name="ADVANCED_TITLE">&lt;span jscontent="advancedTitle"&gt;&lt;/span&gt;<ex>Under the Hood</ex></ph>
@@ -958,7 +905,7 @@
         <message name="IDS_ERRORPAGES_SUGGESTION_PROXY_DISABLE_PLATFORM" desc="Windows instructions for disabling use of a proxy server.">
           Go to
           <ph name="BEGIN_BOLD">&lt;strong&gt;</ph>
-          the Chromium menu &gt;
+          the BitPop menu &gt;
           <ph name="SETTINGS_TITLE">&lt;span jscontent="settingsTitle"&gt;&lt;/span&gt;<ex>Settings</ex></ph>
           &gt;
           <ph name="ADVANCED_TITLE">&lt;span jscontent="advancedTitle"&gt;&lt;/span&gt;<ex>Under the Hood</ex></ph>
@@ -974,16 +921,16 @@
       <!-- Chrome OS keyboard overlay-->
       <if expr="pp_ifdef('chromeos')">
         <message name="IDS_KEYBOARD_OVERLAY_SHOW_WRENCH_MENU" desc="The text in the keyboard overlay to explain the shortcut that opens the main Chrome menu.">
-          Show the Chromium menu
+          Show the BitPop menu
         </message>
       </if>
 
       <!-- App list -->
       <message name="IDS_APP_LIST_SHORTCUT_NAME" desc="Name for the Chromium App List to appear in the taskbar and in any shortcuts to it.">
-        Chromium Apps Launcher
+        BitPop Apps Launcher
       </message>
       <message name="IDS_APP_LIST_OPT_IN_TEXT" desc="Text to appear in the prompt to use the Chrome app list.">
-        Use the Chromium Apps Launcher to launch your apps.
+        Use the BitPop Apps Launcher to launch your apps.
       </message>
     </messages>
   </release>
