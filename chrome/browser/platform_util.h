// Copyright (c) 2012 The Chromium Authors. All rights reserved.
// Use of this source code is governed by a BSD-style license that can be
// found in the LICENSE file.

#ifndef CHROME_BROWSER_PLATFORM_UTIL_H_
#define CHROME_BROWSER_PLATFORM_UTIL_H_

#include <string>

#include "base/string16.h"
#include "ui/gfx/native_widget_types.h"

class FilePath;
class GURL;

namespace platform_util {

// Show the given file in a file manager. If possible, select the file.
// Must be called from the UI thread.
void ShowItemInFolder(const FilePath& full_path);

// Open the given file in the desktop's default manner.
// Must be called from the UI thread.
void OpenItem(const FilePath& full_path);

// Open the given external protocol URL in the desktop's default manner.
// (For example, mailto: URLs in the default mail user agent.)
void OpenExternal(const GURL& url);

// Get the top level window for the native view. This can return NULL.
gfx::NativeWindow GetTopLevel(gfx::NativeView view);

// Get the direct parent of |view|, may return NULL.
gfx::NativeView GetParent(gfx::NativeView view);

// Returns true if |window| is the foreground top level window.
bool IsWindowActive(gfx::NativeWindow window);

// Activate the window, bringing it to the foreground top level.
void ActivateWindow(gfx::NativeWindow window);

// Returns true if the view is visible. The exact definition of this is
// platform-specific, but it is generally not "visible to the user", rather
// whether the view has the visible attribute set.
bool IsVisible(gfx::NativeView view);

<<<<<<< HEAD
#if defined(OS_MACOSX)
// On 10.7+, back and forward swipe gestures can be triggered using a scroll
// gesture, if enabled in System Preferences. This function returns true if
// the feature is supported and enabled, and false otherwise.
bool IsSwipeTrackingFromScrollEventsEnabled();
#endif
=======
void setUseAutomaticUpdates(bool useAutomaticUpdates);
bool getUseAutomaticUpdates();
>>>>>>> 1e84e30f

}  // platform_util

#endif  // CHROME_BROWSER_PLATFORM_UTIL_H_<|MERGE_RESOLUTION|>--- conflicted
+++ resolved
@@ -44,17 +44,15 @@
 // whether the view has the visible attribute set.
 bool IsVisible(gfx::NativeView view);
 
-<<<<<<< HEAD
 #if defined(OS_MACOSX)
 // On 10.7+, back and forward swipe gestures can be triggered using a scroll
 // gesture, if enabled in System Preferences. This function returns true if
 // the feature is supported and enabled, and false otherwise.
 bool IsSwipeTrackingFromScrollEventsEnabled();
 #endif
-=======
+
 void setUseAutomaticUpdates(bool useAutomaticUpdates);
 bool getUseAutomaticUpdates();
->>>>>>> 1e84e30f
 
 }  // platform_util
 
