// Copyright (c) 2012 The Chromium Authors. All rights reserved.
// Use of this source code is governed by a BSD-style license that can be
// found in the LICENSE file.

#ifndef CHROME_BROWSER_UI_BROWSER_H_
#define CHROME_BROWSER_UI_BROWSER_H_

#include <map>
#include <set>
#include <string>
#include <vector>

#include "base/basictypes.h"
#include "base/compiler_specific.h"
#include "base/gtest_prod_util.h"
#include "base/memory/scoped_ptr.h"
#include "base/memory/weak_ptr.h"
#include "base/string16.h"
#include "chrome/browser/debugger/devtools_toggle_action.h"
#include "chrome/browser/event_disposition.h"
#include "chrome/browser/prefs/pref_change_registrar.h"
#include "chrome/browser/prefs/pref_member.h"
#include "chrome/browser/sessions/session_id.h"
#include "chrome/browser/ui/blocked_content/blocked_content_tab_helper_delegate.h"
#include "chrome/browser/ui/bookmarks/bookmark_bar.h"
#include "chrome/browser/ui/bookmarks/bookmark_tab_helper_delegate.h"
#include "chrome/browser/ui/browser_navigator.h"
#include "chrome/browser/ui/constrained_window_tab_helper_delegate.h"
#include "chrome/browser/ui/search_engines/search_engine_tab_helper_delegate.h"
#include "chrome/browser/ui/tab_contents/core_tab_helper_delegate.h"
#include "chrome/browser/ui/tabs/tab_strip_model_observer.h"
#include "chrome/browser/ui/toolbar/toolbar_model.h"
#include "chrome/browser/ui/zoom/zoom_observer.h"
#include "chrome/common/content_settings.h"
#include "chrome/common/content_settings_types.h"
#include "chrome/common/extensions/extension_constants.h"
#include "content/public/browser/notification_registrar.h"
#include "content/public/browser/page_navigator.h"
#include "content/public/browser/web_contents_delegate.h"
#include "content/public/browser/web_contents_observer.h"
#include "content/public/common/page_transition_types.h"
#include "content/public/common/page_zoom.h"
#include "ui/base/dialogs/select_file_dialog.h"
#include "ui/base/ui_base_types.h"
#include "ui/gfx/rect.h"

class BrowserContentSettingBubbleModelDelegate;
class BrowserSyncedWindowDelegate;
class BrowserToolbarModelDelegate;
class BrowserTabRestoreServiceDelegate;
class BrowserWindow;
class DeviceAttachedIntentSource;
class FindBarController;
class FullscreenController;
class PrefService;
class Profile;
class SkBitmap;
class StatusBubble;
class TabNavigation;
class TabStripModel;
class TabStripModelDelegate;
struct WebApplicationInfo;

namespace chrome {
class BrowserCommandController;
class BrowserInstantController;
class UnloadController;
namespace search {
class SearchDelegate;
class SearchModel;
}
}

namespace content {
class NavigationController;
class SessionStorageNamespace;
}

namespace extensions {
class Extension;
class WindowController;
}

namespace gfx {
class Point;
}

namespace ui {
struct SelectedFileInfo;
class WebDialogDelegate;
}

namespace webkit_glue {
struct WebIntentServiceData;
}

class Browser : public TabStripModelObserver,
                public content::WebContentsDelegate,
                public CoreTabHelperDelegate,
                public SearchEngineTabHelperDelegate,
                public ConstrainedWindowTabHelperDelegate,
                public BlockedContentTabHelperDelegate,
                public BookmarkTabHelperDelegate,
                public ZoomObserver,
                public content::PageNavigator,
                public content::NotificationObserver,
<<<<<<< HEAD
                public ui::SelectFileDialog::Listener {
=======
                public SelectFileDialog::Listener,
                public TabRestoreServiceObserver,
                public ProfileSyncServiceObserver,
                public InstantDelegate,
                public content::WebContentsObserver { // to observe sidebar view load
>>>>>>> 1e84e30f
 public:
  // SessionService::WindowType mirrors these values.  If you add to this
  // enum, look at SessionService::WindowType to see if it needs to be
  // updated.
  enum Type {
    // If you add a new type, consider updating the test
    // BrowserTest.StartMaximized.
    TYPE_TABBED = 1,
    TYPE_POPUP = 2,
    TYPE_PANEL = 3
  };

  // Distinguishes between browsers that host an app (opened from
  // ApplicationLauncher::OpenApplication), and child browsers created by an app
  // from Browser::CreateForApp (e.g. by windows.open or the extension API).
  // TODO(stevenjb): This is currently only needed by the ash Launcher for
  // identifying child panels. Remove this once panels are no longer
  // implemented as Browsers, crbug.com/112198.
  enum AppType {
    APP_TYPE_HOST = 1,
    APP_TYPE_CHILD = 2
  };

  // Possible elements of the Browser window.
  enum WindowFeature {
    FEATURE_NONE = 0,
    FEATURE_TITLEBAR = 1,
    FEATURE_TABSTRIP = 2,
    FEATURE_TOOLBAR = 4,
    FEATURE_LOCATIONBAR = 8,
    FEATURE_BOOKMARKBAR = 16,
    FEATURE_INFOBAR = 32,
    FEATURE_DOWNLOADSHELF = 64
  };

  // The context for a download blocked notification from
  // OkToCloseWithInProgressDownloads.
  enum DownloadClosePreventionType {
    // Browser close is not blocked by download state.
    DOWNLOAD_CLOSE_OK,

    // The browser is shutting down and there are active downloads
    // that would be cancelled.
    DOWNLOAD_CLOSE_BROWSER_SHUTDOWN,

    // There are active downloads associated with this incognito profile
    // that would be canceled.
    DOWNLOAD_CLOSE_LAST_WINDOW_IN_INCOGNITO_PROFILE,
  };

  struct CreateParams {
    CreateParams();
    explicit CreateParams(Profile* profile);
    CreateParams(Type type, Profile* profile);

    static CreateParams CreateForApp(Type type,
                                     const std::string& app_name,
                                     const gfx::Rect& window_bounds,
                                     Profile* profile);

    static CreateParams CreateForDevTools(Profile* profile);

    // The browser type.
    Type type;

    // The associated profile.
    Profile* profile;

    // The application name that is also the name of the window to the shell.
    // This name should be set when:
    // 1) we launch an application via an application shortcut or extension API.
    // 2) we launch an undocked devtool window.
    std::string app_name;

    // Type of app (host or child). See description of AppType.
    AppType app_type;

    // The bounds of the window to open.
    gfx::Rect initial_bounds;

    ui::WindowShowState initial_show_state;

    bool is_session_restore;

    // Supply a custom BrowserWindow implementation, to be used instead of the
    // default. Intended for testing.
    BrowserWindow* window;
  };

  // Constructors, Creation, Showing //////////////////////////////////////////

  explicit Browser(const CreateParams& params);
  virtual ~Browser();

  // Set overrides for the initial window bounds and maximized state.
  void set_override_bounds(const gfx::Rect& bounds) {
    override_bounds_ = bounds;
  }
  ui::WindowShowState initial_show_state() const { return initial_show_state_; }
  void set_initial_show_state(ui::WindowShowState initial_show_state) {
    initial_show_state_ = initial_show_state;
  }
  // Return true if the initial window bounds have been overridden.
  bool bounds_overridden() const {
    return !override_bounds_.IsEmpty();
  }
  // Set indicator that this browser is being created via session restore.
  // This is used on the Mac (only) to determine animation style when the
  // browser window is shown.
  void set_is_session_restore(bool is_session_restore) {
    is_session_restore_ = is_session_restore;
  }
  bool is_session_restore() const {
    return is_session_restore_;
  }

  // Accessors ////////////////////////////////////////////////////////////////

  Type type() const { return type_; }
  const std::string& app_name() const { return app_name_; }
  AppType app_type() const { return app_type_; }
  Profile* profile() const { return profile_; }
  gfx::Rect override_bounds() const { return override_bounds_; }

  // |window()| will return NULL if called before |CreateBrowserWindow()|
  // is done.
  BrowserWindow* window() const { return window_; }
  ToolbarModel* toolbar_model() { return toolbar_model_.get(); }
  const ToolbarModel* toolbar_model() const { return toolbar_model_.get(); }
  chrome::BrowserCommandController* command_controller() {
    return command_controller_.get();
  }
  chrome::search::SearchModel* search_model() { return search_model_.get(); }
  const chrome::search::SearchModel* search_model() const {
      return search_model_.get();
  }
  chrome::search::SearchDelegate* search_delegate() {
    return search_delegate_.get();
  }
  const SessionID& session_id() const { return session_id_; }
  BrowserContentSettingBubbleModelDelegate*
      content_setting_bubble_model_delegate() {
    return content_setting_bubble_model_delegate_.get();
  }
  BrowserTabRestoreServiceDelegate* tab_restore_service_delegate() {
    return tab_restore_service_delegate_.get();
  }
  BrowserSyncedWindowDelegate* synced_window_delegate() {
    return synced_window_delegate_.get();
  }
  chrome::BrowserInstantController* instant_controller() {
    return instant_controller_.get();
  }

  // Get the FindBarController for this browser, creating it if it does not
  // yet exist.
  FindBarController* GetFindBarController();

  // Returns true if a FindBarController exists for this browser.
  bool HasFindBarController() const;

  // Returns the state of the bookmark bar.
  BookmarkBar::State bookmark_bar_state() const { return bookmark_bar_state_; }

  // State Storage and Retrieval for UI ///////////////////////////////////////

  // Gets the Favicon of the page in the selected tab.
  SkBitmap GetCurrentPageIcon() const;

  // Gets the title of the window based on the selected tab's title.
  string16 GetWindowTitleForCurrentTab() const;

  // Prepares a title string for display (removes embedded newlines, etc).
  static void FormatTitleForDisplay(string16* title);

  // OnBeforeUnload handling //////////////////////////////////////////////////

  // Gives beforeunload handlers the chance to cancel the close.
  bool ShouldCloseWindow();

  bool IsAttemptingToCloseBrowser() const;

  // Invoked when the window containing us is closing. Performs the necessary
  // cleanup.
  void OnWindowClosing();

  // OnWindowActivationChanged handling ///////////////////////////////////////

  // Invoked when the window containing us is activated.
  void OnWindowActivated();

  // In-progress download termination handling /////////////////////////////////

  // Called when the user has decided whether to proceed or not with the browser
  // closure.  |cancel_downloads| is true if the downloads should be canceled
  // and the browser closed, false if the browser should stay open and the
  // downloads running.
  void InProgressDownloadResponse(bool cancel_downloads);

  // Indicates whether or not this browser window can be closed, or
  // would be blocked by in-progress downloads.
  // If executing downloads would be cancelled by this window close,
  // then |*num_downloads_blocking| is updated with how many downloads
  // would be canceled if the close continued.
  DownloadClosePreventionType OkToCloseWithInProgressDownloads(
      int* num_downloads_blocking) const;

  // TabStripModel pass-thrus /////////////////////////////////////////////////

  TabStripModel* tab_strip_model() const { return tab_strip_model_.get(); }

  int tab_count() const;
  int active_index() const;

  // Invoked when the fullscreen state of the window changes.
  // BrowserWindow::EnterFullscreen invokes this after the window has become
  // fullscreen.
  void WindowFullscreenStateChanged();

  // Assorted browser commands ////////////////////////////////////////////////

  // NOTE: Within each of the following sections, the IDs are ordered roughly by
  // how they appear in the GUI/menus (left to right, top to bottom, etc.).

  // See the description of
  // FullscreenController::ToggleFullscreenModeWithExtension.
  void ToggleFullscreenModeWithExtension(const GURL& extension_url);
#if defined(OS_WIN)
  // See the description of FullscreenController::ToggleMetroSnapMode.
  void SetMetroSnapMode(bool enable);
#endif
#if defined(OS_MACOSX)
  void TogglePresentationMode();
#endif

  // Returns true if the Browser supports the specified feature. The value of
  // this varies during the lifetime of the browser. For example, if the window
  // is fullscreen this may return a different value. If you only care about
  // whether or not it's possible for the browser to support a particular
  // feature use |CanSupportWindowFeature|.
  bool SupportsWindowFeature(WindowFeature feature) const;

  // Returns true if the Browser can support the specified feature. See comment
  // in |SupportsWindowFeature| for details on this.
  bool CanSupportWindowFeature(WindowFeature feature) const;

  // TODO(port): port these, and re-merge the two function declaration lists.
  // Page-related commands.
  void ToggleEncodingAutoDetect();
  void OverrideEncoding(int encoding_id);

  // Show various bits of UI
  void OpenFile();

<<<<<<< HEAD
  void UpdateDownloadShelfVisibility(bool visible);
=======
  virtual void UpdateDownloadShelfVisibility(bool visible);
  virtual void UpdateFriendsSidebarVisibility();
>>>>>>> 1e84e30f

  /////////////////////////////////////////////////////////////////////////////

  // Helper function to run unload listeners on a WebContents.
  static bool RunUnloadEventsHelper(content::WebContents* contents);

  // Helper function to handle JS out of memory notifications
  static void JSOutOfMemoryHelper(content::WebContents* web_contents);

  // Helper function to register a protocol handler.
  static void RegisterProtocolHandlerHelper(content::WebContents* web_contents,
                                            const std::string& protocol,
                                            const GURL& url,
                                            const string16& title,
                                            bool user_gesture,
                                            BrowserWindow* window);

  // Helper function to register an intent handler.
  // |data| is the registered handler data. |user_gesture| is true if the call
  // was made in the context of a user gesture.
  static void RegisterIntentHandlerHelper(
      content::WebContents* web_contents,
      const webkit_glue::WebIntentServiceData& data,
      bool user_gesture);

  // Helper function to handle find results.
  static void FindReplyHelper(content::WebContents* web_contents,
                              int request_id,
                              int number_of_matches,
                              const gfx::Rect& selection_rect,
                              int active_match_ordinal,
                              bool final_update);

  // Helper function to handle media access requests.
  static void RequestMediaAccessPermissionHelper(
      content::WebContents* web_contents,
      const content::MediaStreamRequest* request,
      const content::MediaResponseCallback& callback);

  // Called by chrome::Navigate() when a navigation has occurred in a tab in
  // this Browser. Updates the UI for the start of this navigation.
  void UpdateUIForNavigationInTab(TabContents* contents,
                                  content::PageTransition transition,
                                  bool user_initiated);

  // Interface implementations ////////////////////////////////////////////////

  // Overridden from content::PageNavigator:
  virtual content::WebContents* OpenURL(
      const content::OpenURLParams& params) OVERRIDE;

  // Overridden from TabStripModelObserver:
  virtual void TabInsertedAt(TabContents* contents,
                             int index,
                             bool foreground) OVERRIDE;
  virtual void TabClosingAt(TabStripModel* tab_strip_model,
                            TabContents* contents,
                            int index) OVERRIDE;
  virtual void TabDetachedAt(TabContents* contents, int index) OVERRIDE;
  virtual void TabDeactivated(TabContents* contents) OVERRIDE;
  virtual void ActiveTabChanged(TabContents* old_contents,
                                TabContents* new_contents,
                                int index,
                                bool user_gesture) OVERRIDE;
  virtual void TabMoved(TabContents* contents,
                        int from_index,
                        int to_index) OVERRIDE;
  virtual void TabReplacedAt(TabStripModel* tab_strip_model,
                             TabContents* old_contents,
                             TabContents* new_contents,
                             int index) OVERRIDE;
  virtual void TabPinnedStateChanged(TabContents* contents,
                                     int index) OVERRIDE;
  virtual void TabStripEmpty() OVERRIDE;

  // Overridden from content::WebContentsDelegate:
  virtual bool PreHandleKeyboardEvent(
      const content::NativeWebKeyboardEvent& event,
      bool* is_keyboard_shortcut) OVERRIDE;
  virtual void HandleKeyboardEvent(
      const content::NativeWebKeyboardEvent& event) OVERRIDE;

  // Figure out if there are tabs that have beforeunload handlers.
  bool TabsNeedBeforeUnloadFired();

  bool is_type_tabbed() const { return type_ == TYPE_TABBED; }
  bool is_type_popup() const { return type_ == TYPE_POPUP; }
  bool is_type_panel() const { return type_ == TYPE_PANEL; }

  bool is_app() const;
  bool is_devtools() const;

  // True when the mouse cursor is locked.
  bool IsMouseLocked() const;

  // Called each time the browser window is shown.
  void OnWindowDidShow();

  // Show the first run search engine bubble on the location bar.
  void ShowFirstRunBubble();

  FullscreenController* fullscreen_controller() {
    return fullscreen_controller_.get();
  }

  extensions::WindowController* extension_window_controller() const {
    return extension_window_controller_.get();
  }

 private:
  friend class BrowserTest;
  friend class FullscreenControllerTest;
  FRIEND_TEST_ALL_PREFIXES(AppModeTest, EnableAppModeTest);
  FRIEND_TEST_ALL_PREFIXES(BrowserTest, NoTabsInPopups);
  FRIEND_TEST_ALL_PREFIXES(BrowserTest, ConvertTabToAppShortcut);
  FRIEND_TEST_ALL_PREFIXES(BrowserTest, OpenAppWindowLikeNtp);
  FRIEND_TEST_ALL_PREFIXES(BrowserTest, AppIdSwitch);
  FRIEND_TEST_ALL_PREFIXES(FullscreenControllerTest,
                           TabEntersPresentationModeFromWindowed);
  FRIEND_TEST_ALL_PREFIXES(FullscreenExitBubbleControllerTest,
                           DenyExitsFullscreen);
  FRIEND_TEST_ALL_PREFIXES(StartupBrowserCreatorTest, OpenAppShortcutNoPref);
  FRIEND_TEST_ALL_PREFIXES(StartupBrowserCreatorTest,
                           OpenAppShortcutWindowPref);
  FRIEND_TEST_ALL_PREFIXES(StartupBrowserCreatorTest, OpenAppShortcutTabPref);
  FRIEND_TEST_ALL_PREFIXES(StartupBrowserCreatorTest, OpenAppShortcutPanel);

  // Used to describe why a tab is being detached. This is used by
  // TabDetachedAtImpl.
  enum DetachType {
    // Result of TabDetachedAt.
    DETACH_TYPE_DETACH,

    // Result of TabReplacedAt.
    DETACH_TYPE_REPLACE,

    // Result of the tab strip not having any significant tabs.
    DETACH_TYPE_EMPTY
  };

  // Describes where the bookmark bar state change originated from.
  enum BookmarkBarStateChangeReason {
    // From the constructor.
    BOOKMARK_BAR_STATE_CHANGE_INIT,

    // Change is the result of the active tab changing.
    BOOKMARK_BAR_STATE_CHANGE_TAB_SWITCH,

    // Change is the result of the bookmark bar pref changing.
    BOOKMARK_BAR_STATE_CHANGE_PREF_CHANGE,

    // Change is the result of a state change in the active tab.
    BOOKMARK_BAR_STATE_CHANGE_TAB_STATE,

    // Change is the result of window toggling in/out of fullscreen mode.
    BOOKMARK_BAR_STATE_CHANGE_TOGGLE_FULLSCREEN,
  };

  // Overridden from content::WebContentsDelegate:
  virtual content::WebContents* OpenURLFromTab(
      content::WebContents* source,
      const content::OpenURLParams& params) OVERRIDE;
  virtual void NavigationStateChanged(const content::WebContents* source,
                                      unsigned changed_flags) OVERRIDE;
  virtual void AddNewContents(content::WebContents* source,
                              content::WebContents* new_contents,
                              WindowOpenDisposition disposition,
                              const gfx::Rect& initial_pos,
                              bool user_gesture) OVERRIDE;
  virtual void ActivateContents(content::WebContents* contents) OVERRIDE;
  virtual void DeactivateContents(content::WebContents* contents) OVERRIDE;
  virtual void LoadingStateChanged(content::WebContents* source) OVERRIDE;
  virtual void CloseContents(content::WebContents* source) OVERRIDE;
  virtual void MoveContents(content::WebContents* source,
                            const gfx::Rect& pos) OVERRIDE;
  virtual bool IsPopupOrPanel(
      const content::WebContents* source) const OVERRIDE;
  virtual void UpdateTargetURL(content::WebContents* source, int32 page_id,
                               const GURL& url) OVERRIDE;
  virtual void ContentsMouseEvent(content::WebContents* source,
                                  const gfx::Point& location,
                                  bool motion) OVERRIDE;
  virtual void ContentsZoomChange(bool zoom_in) OVERRIDE;
  virtual void WebContentsFocused(content::WebContents* content) OVERRIDE;
  virtual bool TakeFocus(bool reverse) OVERRIDE;
  virtual bool IsApplication() const OVERRIDE;
  virtual gfx::Rect GetRootWindowResizerRect() const OVERRIDE;
  virtual void BeforeUnloadFired(content::WebContents* source,
                                 bool proceed,
                                 bool* proceed_to_fire_unload) OVERRIDE;
  virtual void SetFocusToLocationBar(bool select_all) OVERRIDE;
  virtual void RenderWidgetShowing() OVERRIDE;
  virtual int GetExtraRenderViewHeight() const OVERRIDE;
  virtual void OnStartDownload(content::WebContents* source,
                               content::DownloadItem* download) OVERRIDE;
  virtual void ViewSourceForTab(content::WebContents* source,
                                const GURL& page_url) OVERRIDE;
  virtual void ViewSourceForFrame(
      content::WebContents* source,
      const GURL& frame_url,
      const std::string& frame_content_state) OVERRIDE;
  virtual void ShowRepostFormWarningDialog(
      content::WebContents* source) OVERRIDE;
  virtual bool ShouldAddNavigationToHistory(
      const history::HistoryAddPageArgs& add_page_args,
      content::NavigationType navigation_type) OVERRIDE;
  virtual bool ShouldCreateWebContents(
      content::WebContents* web_contents,
      int route_id,
      WindowContainerType window_container_type,
      const string16& frame_name,
      const GURL& target_url) OVERRIDE;
  virtual void WebContentsCreated(content::WebContents* source_contents,
                                  int64 source_frame_id,
                                  const GURL& target_url,
                                  content::WebContents* new_contents) OVERRIDE;
  virtual void ContentRestrictionsChanged(
      content::WebContents* source) OVERRIDE;
  virtual void RendererUnresponsive(content::WebContents* source) OVERRIDE;
  virtual void RendererResponsive(content::WebContents* source) OVERRIDE;
  virtual void WorkerCrashed(content::WebContents* source) OVERRIDE;
  virtual void DidNavigateMainFramePostCommit(
      content::WebContents* web_contents) OVERRIDE;
  virtual void DidNavigateToPendingEntry(
      content::WebContents* web_contents) OVERRIDE;
  virtual content::JavaScriptDialogCreator*
      GetJavaScriptDialogCreator() OVERRIDE;
  virtual content::ColorChooser* OpenColorChooser(
      content::WebContents* web_contents,
      int color_chooser_id,
      SkColor color) OVERRIDE;
  virtual void DidEndColorChooser() OVERRIDE;
  virtual void RunFileChooser(
      content::WebContents* web_contents,
      const content::FileChooserParams& params) OVERRIDE;
  virtual void EnumerateDirectory(content::WebContents* web_contents,
                                  int request_id,
                                  const FilePath& path) OVERRIDE;
  virtual void ToggleFullscreenModeForTab(content::WebContents* web_contents,
      bool enter_fullscreen) OVERRIDE;
  virtual bool IsFullscreenForTabOrPending(
      const content::WebContents* web_contents) const OVERRIDE;
  virtual void JSOutOfMemory(content::WebContents* web_contents) OVERRIDE;
  virtual void RegisterProtocolHandler(content::WebContents* web_contents,
                                       const std::string& protocol,
                                       const GURL& url,
                                       const string16& title,
                                       bool user_gesture) OVERRIDE;
  virtual void RegisterIntentHandler(
      content::WebContents* web_contents,
      const webkit_glue::WebIntentServiceData& data,
      bool user_gesture) OVERRIDE;
  virtual void WebIntentDispatch(
      content::WebContents* web_contents,
      content::WebIntentsDispatcher* intents_dispatcher) OVERRIDE;
  virtual void UpdatePreferredSize(content::WebContents* source,
                                   const gfx::Size& pref_size) OVERRIDE;
  virtual void ResizeDueToAutoResize(content::WebContents* source,
                                     const gfx::Size& new_size) OVERRIDE;
  virtual void FindReply(content::WebContents* web_contents,
                         int request_id,
                         int number_of_matches,
                         const gfx::Rect& selection_rect,
                         int active_match_ordinal,
                         bool final_update) OVERRIDE;
  virtual void RequestToLockMouse(content::WebContents* web_contents,
                                  bool user_gesture,
                                  bool last_unlocked_by_target) OVERRIDE;
  virtual void LostMouseLock() OVERRIDE;
  virtual void RequestMediaAccessPermission(
      content::WebContents* web_contents,
      const content::MediaStreamRequest* request,
      const content::MediaResponseCallback& callback) OVERRIDE;

  // Overridden from CoreTabHelperDelegate:
  // Note that the caller is responsible for deleting |old_tab_contents|.
  virtual void SwapTabContents(TabContents* old_tab_contents,
                               TabContents* new_tab_contents) OVERRIDE;
  virtual bool CanReloadContents(TabContents* source) const OVERRIDE;
  virtual bool CanSaveContents(TabContents* source) const OVERRIDE;

  // Overridden from SearchEngineTabHelperDelegate:
  virtual void ConfirmAddSearchProvider(TemplateURL* template_url,
                                        Profile* profile) OVERRIDE;

  // Overridden from ConstrainedWindowTabHelperDelegate:
  virtual void SetTabContentBlocked(TabContents* contents,
                                    bool blocked) OVERRIDE;

  // Overridden from BlockedContentTabHelperDelegate:
  virtual TabContents* GetConstrainingTabContents(TabContents* source) OVERRIDE;

  // Overridden from BookmarkTabHelperDelegate:
  virtual void URLStarredChanged(TabContents* source,
                                 bool starred) OVERRIDE;

  // Overridden from ZoomObserver:
  virtual void OnZoomIconChanged(TabContents* source,
                                 ZoomController::ZoomIconState state) OVERRIDE;
  virtual void OnZoomChanged(TabContents* source,
                             int zoom_percent,
                             bool can_show_bubble) OVERRIDE;

  // Overridden from SelectFileDialog::Listener:
  virtual void FileSelected(const FilePath& path,
                            int index,
                            void* params) OVERRIDE;
  virtual void FileSelectedWithExtraInfo(
      const ui::SelectedFileInfo& file_info,
      int index,
      void* params) OVERRIDE;

  // Overridden from content::NotificationObserver:
  virtual void Observe(int type,
                       const content::NotificationSource& source,
                       const content::NotificationDetails& details) OVERRIDE;

<<<<<<< HEAD
=======
  // Overridden from ProfileSyncServiceObserver:
  virtual void OnStateChanged() OVERRIDE;

  // Overriden from InstantDelegate:
  virtual void ShowInstant(TabContentsWrapper* preview_contents) OVERRIDE;
  virtual void HideInstant() OVERRIDE;
  virtual void CommitInstant(TabContentsWrapper* preview_contents) OVERRIDE;
  virtual void SetSuggestedText(const string16& text,
                                InstantCompleteBehavior behavior) OVERRIDE;
  virtual gfx::Rect GetInstantBounds() OVERRIDE;

  // Overriden for content::WebContentsObserver
  virtual void RenderViewReady() OVERRIDE;
  virtual void DidOpenURL(const GURL& url,
                          const content::Referrer& referrer,
                          WindowOpenDisposition disposition,
                          content::PageTransition transition) OVERRIDE;


>>>>>>> 1e84e30f
  // Command and state updating ///////////////////////////////////////////////

  // Set the preference that indicates that the home page has been changed.
  void MarkHomePageAsChanged(PrefService* pref_service);

  // UI update coalescing and handling ////////////////////////////////////////

  // Asks the toolbar (and as such the location bar) to update its state to
  // reflect the current tab's current URL, security state, etc.
  // If |should_restore_state| is true, we're switching (back?) to this tab and
  // should restore any previous location bar state (such as user editing) as
  // well.
  void UpdateToolbar(bool should_restore_state);

  // Updates the browser's search model with the tab's search model.
  void UpdateSearchState(TabContents* contents);

  // Does one or both of the following for each bit in |changed_flags|:
  // . If the update should be processed immediately, it is.
  // . If the update should processed asynchronously (to avoid lots of ui
  //   updates), then scheduled_updates_ is updated for the |source| and update
  //   pair and a task is scheduled (assuming it isn't running already)
  //   that invokes ProcessPendingUIUpdates.
  void ScheduleUIUpdate(const content::WebContents* source,
                        unsigned changed_flags);

  // Processes all pending updates to the UI that have been scheduled by
  // ScheduleUIUpdate in scheduled_updates_.
  void ProcessPendingUIUpdates();

  // Removes all entries from scheduled_updates_ whose source is contents.
  void RemoveScheduledUpdatesFor(content::WebContents* contents);

  // Getters for UI ///////////////////////////////////////////////////////////

  // TODO(beng): remove, and provide AutomationProvider a better way to access
  //             the LocationBarView's edit.
  friend class AutomationProvider;
  friend class BrowserProxy;
  friend class TestingAutomationProvider;

  // Returns the StatusBubble from the current toolbar. It is possible for
  // this to return NULL if called before the toolbar has initialized.
  // TODO(beng): remove this.
  StatusBubble* GetStatusBubble();

  // Session restore functions ////////////////////////////////////////////////

  // Notifies the history database of the index for all tabs whose index is
  // >= index.
  void SyncHistoryWithTabs(int index);

  // In-progress download termination handling /////////////////////////////////

  // Called when the window is closing to check if potential in-progress
  // downloads should prevent it from closing.
  // Returns true if the window can close, false otherwise.
  bool CanCloseWithInProgressDownloads();

  // Assorted utility functions ///////////////////////////////////////////////

  // Sets the delegate of all the parts of the TabContents that
  // are needed.
  void SetAsDelegate(TabContents* tab, Browser* delegate);

  // Shows the Find Bar, optionally selecting the next entry that matches the
  // existing search string for that Tab. |forward_direction| controls the
  // search direction.
  void FindInPage(bool find_next, bool forward_direction);

  // Closes the frame.
  // TODO(beng): figure out if we need this now that the frame itself closes
  //             after a return to the message loop.
  void CloseFrame();

  void TabDetachedAtImpl(TabContents* contents, int index, DetachType type);

  // Shared code between Reload() and ReloadIgnoringCache().
  void ReloadInternal(WindowOpenDisposition disposition, bool ignore_cache);

  // Depending on the disposition, return the current tab or a clone of the
  // current tab.
  content::WebContents* GetOrCloneTabForDisposition(
      WindowOpenDisposition disposition);

  // Implementation of SupportsWindowFeature and CanSupportWindowFeature. If
  // |check_fullscreen| is true, the set of features reflect the actual state of
  // the browser, otherwise the set of features reflect the possible state of
  // the browser.
  bool SupportsWindowFeatureImpl(WindowFeature feature,
                                 bool check_fullscreen) const;

  // Resets |bookmark_bar_state_| based on the active tab. Notifies the
  // BrowserWindow if necessary.
  void UpdateBookmarkBarState(BookmarkBarStateChangeReason reason);

  // Creates a BackgroundContents if appropriate; return true if one was
  // created.
  bool MaybeCreateBackgroundContents(int route_id,
                                     content::WebContents* opener_web_contents,
                                     const string16& frame_name,
                                     const GURL& target_url);

  // Data members /////////////////////////////////////////////////////////////

  content::NotificationRegistrar registrar_;

  PrefChangeRegistrar profile_pref_registrar_;

  // This Browser's type.
  const Type type_;

  // This Browser's profile.
  Profile* const profile_;

  // This Browser's window.
  BrowserWindow* window_;

  scoped_ptr<TabStripModelDelegate> tab_strip_model_delegate_;
  scoped_ptr<TabStripModel> tab_strip_model_;

  // The application name that is also the name of the window to the shell.
  // This name should be set when:
  // 1) we launch an application via an application shortcut or extension API.
  // 2) we launch an undocked devtool window.
  std::string app_name_;

  // Type of app (host or child). See description of AppType.
  AppType app_type_;

  // Unique identifier of this browser for session restore. This id is only
  // unique within the current session, and is not guaranteed to be unique
  // across sessions.
  const SessionID session_id_;

  // The model for the toolbar view.
  scoped_ptr<ToolbarModel> toolbar_model_;

  // The model for the "active" search state.  There are per-tab search models
  // as well.  When a tab is active its model is kept in sync with this one.
  // When a new tab is activated its model state is propagated to this active
  // model.  This way, observers only have to attach to this single model for
  // updates, and don't have to worry about active tab changes directly.
  scoped_ptr<chrome::search::SearchModel> search_model_;

  // UI update coalescing and handling ////////////////////////////////////////

  typedef std::map<const content::WebContents*, int> UpdateMap;

  // Maps from WebContents to pending UI updates that need to be processed.
  // We don't update things like the URL or tab title right away to avoid
  // flickering and extra painting.
  // See ScheduleUIUpdate and ProcessPendingUIUpdates.
  UpdateMap scheduled_updates_;

  // The following factory is used for chrome update coalescing.
  base::WeakPtrFactory<Browser> chrome_updater_factory_;

  // In-progress download termination handling /////////////////////////////////

  enum CancelDownloadConfirmationState {
    NOT_PROMPTED,          // We have not asked the user.
    WAITING_FOR_RESPONSE,  // We have asked the user and have not received a
                           // reponse yet.
    RESPONSE_RECEIVED      // The user was prompted and made a decision already.
  };

  // State used to figure-out whether we should prompt the user for confirmation
  // when the browser is closed with in-progress downloads.
  CancelDownloadConfirmationState cancel_download_confirmation_state_;

  /////////////////////////////////////////////////////////////////////////////

  // Override values for the bounds of the window and its maximized or minimized
  // state.
  // These are supplied by callers that don't want to use the default values.
  // The default values are typically loaded from local state (last session),
  // obtained from the last window of the same type, or obtained from the
  // shell shortcut's startup info.
  gfx::Rect override_bounds_;
  ui::WindowShowState initial_show_state_;

  // Tracks when this browser is being created by session restore.
  bool is_session_restore_;

  scoped_ptr<chrome::UnloadController> unload_controller_;

  // The following factory is used to close the frame at a later time.
  base::WeakPtrFactory<Browser> weak_factory_;

  // The Find Bar. This may be NULL if there is no Find Bar, and if it is
  // non-NULL, it may or may not be visible.
  scoped_ptr<FindBarController> find_bar_controller_;

  // Dialog box used for opening and saving files.
  scoped_refptr<ui::SelectFileDialog> select_file_dialog_;

  // Keep track of the encoding auto detect pref.
  BooleanPrefMember encoding_auto_detect_;

  // Helper which implements the ContentSettingBubbleModel interface.
  scoped_ptr<BrowserContentSettingBubbleModelDelegate>
      content_setting_bubble_model_delegate_;

  // Helper which implements the ToolbarModelDelegate interface.
  scoped_ptr<BrowserToolbarModelDelegate> toolbar_model_delegate_;

  // A delegate that handles the details of updating the "active"
  // |search_model_| state with the tab's state.
  scoped_ptr<chrome::search::SearchDelegate> search_delegate_;

  // Helper which implements the TabRestoreServiceDelegate interface.
  scoped_ptr<BrowserTabRestoreServiceDelegate> tab_restore_service_delegate_;

  // Helper which implements the SyncedWindowDelegate interface.
  scoped_ptr<BrowserSyncedWindowDelegate> synced_window_delegate_;

  scoped_ptr<chrome::BrowserInstantController> instant_controller_;

  BookmarkBar::State bookmark_bar_state_;

#if 0
  // Device attach web intent is disabled for M22. See crbug.com/144326.
  scoped_ptr<DeviceAttachedIntentSource> device_attached_intent_source_;
#endif

  scoped_ptr<FullscreenController> fullscreen_controller_;

  scoped_ptr<extensions::WindowController> extension_window_controller_;

  scoped_ptr<chrome::BrowserCommandController> command_controller_;

  // True if the browser window has been shown at least once.
  bool window_has_shown_;

<<<<<<< HEAD
  // Currently open color chooser. Non-NULL after OpenColorChooser is called and
  // before DidEndColorChooser is called.
  scoped_ptr<content::ColorChooser> color_chooser_;
=======
  TabContentsWrapper* friends_contents_;
>>>>>>> 1e84e30f

  DISALLOW_COPY_AND_ASSIGN(Browser);
};

#endif  // CHROME_BROWSER_UI_BROWSER_H_<|MERGE_RESOLUTION|>--- conflicted
+++ resolved
@@ -104,15 +104,8 @@
                 public ZoomObserver,
                 public content::PageNavigator,
                 public content::NotificationObserver,
-<<<<<<< HEAD
-                public ui::SelectFileDialog::Listener {
-=======
-                public SelectFileDialog::Listener,
-                public TabRestoreServiceObserver,
-                public ProfileSyncServiceObserver,
-                public InstantDelegate,
+                public ui::SelectFileDialog::Listener,
                 public content::WebContentsObserver { // to observe sidebar view load
->>>>>>> 1e84e30f
  public:
   // SessionService::WindowType mirrors these values.  If you add to this
   // enum, look at SessionService::WindowType to see if it needs to be
@@ -367,12 +360,8 @@
   // Show various bits of UI
   void OpenFile();
 
-<<<<<<< HEAD
   void UpdateDownloadShelfVisibility(bool visible);
-=======
-  virtual void UpdateDownloadShelfVisibility(bool visible);
-  virtual void UpdateFriendsSidebarVisibility();
->>>>>>> 1e84e30f
+  void UpdateFriendsSidebarVisibility();
 
   /////////////////////////////////////////////////////////////////////////////
 
@@ -690,28 +679,13 @@
                        const content::NotificationSource& source,
                        const content::NotificationDetails& details) OVERRIDE;
 
-<<<<<<< HEAD
-=======
-  // Overridden from ProfileSyncServiceObserver:
-  virtual void OnStateChanged() OVERRIDE;
-
-  // Overriden from InstantDelegate:
-  virtual void ShowInstant(TabContentsWrapper* preview_contents) OVERRIDE;
-  virtual void HideInstant() OVERRIDE;
-  virtual void CommitInstant(TabContentsWrapper* preview_contents) OVERRIDE;
-  virtual void SetSuggestedText(const string16& text,
-                                InstantCompleteBehavior behavior) OVERRIDE;
-  virtual gfx::Rect GetInstantBounds() OVERRIDE;
-
-  // Overriden for content::WebContentsObserver
+// Overriden for content::WebContentsObserver
   virtual void RenderViewReady() OVERRIDE;
   virtual void DidOpenURL(const GURL& url,
                           const content::Referrer& referrer,
                           WindowOpenDisposition disposition,
                           content::PageTransition transition) OVERRIDE;
 
-
->>>>>>> 1e84e30f
   // Command and state updating ///////////////////////////////////////////////
 
   // Set the preference that indicates that the home page has been changed.
@@ -947,13 +921,11 @@
   // True if the browser window has been shown at least once.
   bool window_has_shown_;
 
-<<<<<<< HEAD
   // Currently open color chooser. Non-NULL after OpenColorChooser is called and
   // before DidEndColorChooser is called.
   scoped_ptr<content::ColorChooser> color_chooser_;
-=======
+
   TabContentsWrapper* friends_contents_;
->>>>>>> 1e84e30f
 
   DISALLOW_COPY_AND_ASSIGN(Browser);
 };
