// Copyright (c) 2012 The Chromium Authors. All rights reserved.
// Use of this source code is governed by a BSD-style license that can be
// found in the LICENSE file.

#ifndef CHROME_BROWSER_UI_WEBUI_SYNC_SETUP_HANDLER_H_
#define CHROME_BROWSER_UI_WEBUI_SYNC_SETUP_HANDLER_H_

#include "base/gtest_prod_util.h"
#include "base/memory/scoped_ptr.h"
#include "base/timer.h"
#include "chrome/browser/signin/signin_result_page_tracker.h"
#include "chrome/browser/signin/signin_tracker.h"
#include "chrome/browser/ui/webui/options/options_ui.h"
#include "chrome/browser/ui/webui/signin/login_ui_service.h"
<<<<<<< HEAD
#include "content/public/browser/web_contents_observer.h"
=======
#include "content/public/browser/notification_observer.h"
>>>>>>> 1fae4ecf

class LoginUIService;
class ProfileManager;
class ProfileSyncService;
class SigninManager;

namespace content {
<<<<<<< HEAD
class WebContents;
}

class SyncSetupHandler : public options::OptionsPageUIHandler,
                         public SigninTracker::Observer,
                         public LoginUIService::LoginUI,
                         public content::WebContentsObserver {
=======
  class NotificationRegistrar;
  class WebContents;
}

class SyncSetupHandler : public options2::OptionsPageUIHandler,
                         public SigninTracker::Observer,
                         public LoginUIService::LoginUI,
                         public SigninResultPageTracker::Observer {
>>>>>>> 1fae4ecf
 public:
  // Constructs a new SyncSetupHandler. |profile_manager| may be NULL.
  explicit SyncSetupHandler(ProfileManager* profile_manager);
  virtual ~SyncSetupHandler();

  // OptionsPageUIHandler implementation.
  virtual void GetLocalizedValues(base::DictionaryValue* localized_strings)
      OVERRIDE;
  virtual void RegisterMessages() OVERRIDE;

  // SigninTracker::Observer implementation.
  virtual void GaiaCredentialsValid() OVERRIDE;
  virtual void SigninFailed(const GoogleServiceAuthError& error) OVERRIDE;
  virtual void SigninSuccess() OVERRIDE;

  // LoginUIService::LoginUI implementation.
  virtual void FocusUI() OVERRIDE;
  virtual void CloseUI() OVERRIDE;

<<<<<<< HEAD
  // content::WebContentsObserver implementation.
  virtual void WebContentsDestroyed(
      content::WebContents* web_contents) OVERRIDE;
=======
  // SigninResultPageTracker::Observer implementation.
  virtual void OnSigninCredentialsReady(const std::string& username,
                                      const std::string& token,
                                      const std::string& type) OVERRIDE;
  virtual void OnSigninErrorOccurred(const std::string& error_message) OVERRIDE;
>>>>>>> 1fae4ecf

  static void GetStaticLocalizedValues(
      base::DictionaryValue* localized_strings,
      content::WebUI* web_ui);

  // Initializes the sync setup flow and shows the setup UI. If |force_login| is
  // true, then the user is forced through the login flow even if they are
  // already signed in (useful for when it is necessary to force the user to
  // re-enter credentials so new tokens can be fetched).
  void OpenSyncSetup(bool force_login);

  // Shows advanced configuration dialog without going through sign in dialog.
  // Kicks the sync backend if necessary with showing spinner dialog until it
  // gets ready.
  void OpenConfigureSync();

  // Terminates the sync setup flow.
  void CloseSyncSetup();

 protected:
  FRIEND_TEST_ALL_PREFIXES(SyncSetupHandlerTest, GaiaErrorInitializingSync);
  FRIEND_TEST_ALL_PREFIXES(SyncSetupHandlerTest, HandleCaptcha);
  FRIEND_TEST_ALL_PREFIXES(SyncSetupHandlerTest, HandleGaiaAuthFailure);
  FRIEND_TEST_ALL_PREFIXES(SyncSetupHandlerTest, SelectCustomEncryption);
  FRIEND_TEST_ALL_PREFIXES(SyncSetupHandlerTest, SuccessfullySetPassphrase);
  FRIEND_TEST_ALL_PREFIXES(SyncSetupHandlerTest, TestSyncEverything);
  FRIEND_TEST_ALL_PREFIXES(SyncSetupHandlerTest, TestSyncAllManually);
  FRIEND_TEST_ALL_PREFIXES(SyncSetupHandlerTest, TestPassphraseStillRequired);
  FRIEND_TEST_ALL_PREFIXES(SyncSetupHandlerTest, TestSyncIndividualTypes);
  FRIEND_TEST_ALL_PREFIXES(SyncSetupHandlerTest, TurnOnEncryptAll);
  FRIEND_TEST_ALL_PREFIXES(SyncSetupHandlerTest,
                           UnrecoverableErrorInitializingSync);
  FRIEND_TEST_ALL_PREFIXES(SyncSetupHandlerTest, UnsuccessfullySetPassphrase);
  FRIEND_TEST_ALL_PREFIXES(SyncSetupHandlerTest, SubmitAuthWithInvalidUsername);

  bool is_configuring_sync() const { return configuring_sync_; }
  bool have_signin_tracker() const { return signin_tracker_; }

  // Subclasses must implement this to show the setup UI that's appropriate
  // for the page this is contained in.
  virtual void ShowSetupUI() = 0;

  // Overridden by subclasses (like SyncPromoHandler) to log stats about the
  // user's signin activity.
  virtual void RecordSignin();

  // Display the configure sync UI. If |show_advanced| is true, skip directly
  // to the "advanced settings" dialog, otherwise give the user the simpler
  // "Sync Everything" dialog. Overridden by subclasses to allow them to skip
  // the sync setup dialog if desired.
  // If |passphrase_failed| is true, then the user previously tried to enter an
  // invalid passphrase.
  virtual void DisplayConfigureSync(bool show_advanced, bool passphrase_failed);

  // Called when configuring sync is done to close the dialog and start syncing.
  void ConfigureSyncDone();

  // Helper routine that gets the ProfileSyncService associated with the parent
  // profile.
  ProfileSyncService* GetSyncService() const;

  // Returns the LoginUIService for the parent profile.
  LoginUIService* GetLoginUIService() const;

  SigninResultPageTracker* GetPageTracker() const;

 private:
  // Callbacks from the page.
  void OnDidClosePage(const base::ListValue* args);
  void HandleSubmitAuth(const base::ListValue* args);
  void HandleConfigure(const base::ListValue* args);
  void HandlePassphraseEntry(const base::ListValue* args);
  void HandlePassphraseCancel(const base::ListValue* args);
  void HandleAttachHandler(const base::ListValue* args);
  void HandleShowErrorUI(const base::ListValue* args);
  void HandleShowSetupUI(const base::ListValue* args);
  void HandleShowSetupUIWithoutLogin(const base::ListValue* args);
  void HandleDoSignOutOnAuthError(const base::ListValue* args);
  void HandleStopSyncing(const base::ListValue* args);
  void HandleCloseTimeout(const base::ListValue* args);
  void HandleSyncSetupError(const base::ListValue* args);
  void HandleOpenSigninPage(const base::ListValue* args);

  // Helper routine that gets the Profile associated with this object (virtual
  // so tests can override).
  virtual Profile* GetProfile() const;

  // Shows the GAIA login success page then exits.
  void DisplayGaiaSuccessAndClose();

  // Displays the GAIA login success page then transitions to sync setup.
  void DisplayGaiaSuccessAndSettingUp();

  // Displays the GAIA login form. If |fatal_error| is true, displays the fatal
  // error UI.
  void DisplayGaiaLogin(bool fatal_error);

  // When web-flow is enabled, displays the Gaia login form in a new tab.
  // This function is virtual so that tests can override.
  virtual void DisplayGaiaLoginInNewTab();

  // Displays the GAIA login form with a custom error message (used for errors
  // like "email address already in use by another profile"). No message
  // displayed if |error_message| is empty. Displays fatal error UI if
  // |fatal_error| = true.
  void DisplayGaiaLoginWithErrorMessage(const string16& error_message,
                                        bool fatal_error);

  // A utility function to call before actually showing setup dialog. Makes sure
  // that a new dialog can be shown and sets flag that setup is in progress.
  bool PrepareSyncSetup();

  // Displays spinner-only UI indicating that something is going on in the
  // background.
  // TODO(kochi): better to show some message that the user can understand what
  // is running in the background.
  void DisplaySpinner();

  // Displays an error dialog which shows timeout of starting the sync backend.
  void DisplayTimeout();

  // Returns true if this object is the active login object.
  bool IsActiveLogin() const;

  // Initiates a login via the signin manager.
  void TryLogin(const std::string& username,
                const std::string& access_token);

  // If a wizard already exists, focus it and return true.
  bool FocusExistingWizardIfPresent();

  // Invokes the javascript call to close the setup overlay.
  void CloseOverlay();

  // When using web-flow, closes the Gaia page used to collection user
  // credentials.
  void CloseGaiaSigninPage();

  // Returns true if the given login data is valid, false otherwise. If the
  // login data is not valid then on return |error_message| will be set to  a
  // localized error message. Note, |error_message| must not be NULL.
  bool IsLoginAuthDataValid(const std::string& username,
                            string16* error_message);

  // Returns the SigninManager for the parent profile.
  SigninManager* GetSignin() const;

  void RegisterForTabNotifications(content::WebContents* contents);
  void UnregisterForTabNotifications(content::WebContents* contents);

  // The SigninTracker object used to determine when the user has fully signed
  // in (this requires waiting for various services to initialize and tracking
  // errors from multiple sources). Should only be non-null while the login UI
  // is visible.
  scoped_ptr<SigninTracker> signin_tracker_;

  // Set to true whenever the sync configure UI is visible. This is used to tell
  // what stage of the setup wizard the user was in and to update the UMA
  // histograms in the case that the user cancels out.
  bool configuring_sync_;

  // Weak reference to the profile manager.
  ProfileManager* const profile_manager_;

  // Cache of the last name the client attempted to authenticate.
  std::string last_attempted_user_email_;

  // The error from the last signin attempt.
  GoogleServiceAuthError last_signin_error_;

  // When setup starts with login UI, retry login if signing in failed.
  // When setup starts without login UI, do not retry login and fail.
  bool retry_on_signin_failure_;

  // The OneShotTimer object used to timeout of starting the sync backend
  // service.
  scoped_ptr<base::OneShotTimer<SyncSetupHandler> > backend_start_timer_;

  // When using web-flow, weak pointer to the tab that holds the Gaia sign in
  // page.
  content::WebContents* active_gaia_signin_tab_;

  DISALLOW_COPY_AND_ASSIGN(SyncSetupHandler);
};

#endif  // CHROME_BROWSER_UI_WEBUI_SYNC_SETUP_HANDLER_H_<|MERGE_RESOLUTION|>--- conflicted
+++ resolved
@@ -12,11 +12,7 @@
 #include "chrome/browser/signin/signin_tracker.h"
 #include "chrome/browser/ui/webui/options/options_ui.h"
 #include "chrome/browser/ui/webui/signin/login_ui_service.h"
-<<<<<<< HEAD
 #include "content/public/browser/web_contents_observer.h"
-=======
-#include "content/public/browser/notification_observer.h"
->>>>>>> 1fae4ecf
 
 class LoginUIService;
 class ProfileManager;
@@ -24,24 +20,15 @@
 class SigninManager;
 
 namespace content {
-<<<<<<< HEAD
+class NotificationRegistrar;
 class WebContents;
 }
 
 class SyncSetupHandler : public options::OptionsPageUIHandler,
                          public SigninTracker::Observer,
                          public LoginUIService::LoginUI,
-                         public content::WebContentsObserver {
-=======
-  class NotificationRegistrar;
-  class WebContents;
-}
-
-class SyncSetupHandler : public options2::OptionsPageUIHandler,
-                         public SigninTracker::Observer,
-                         public LoginUIService::LoginUI,
+                         public content::WebContentsObserver,
                          public SigninResultPageTracker::Observer {
->>>>>>> 1fae4ecf
  public:
   // Constructs a new SyncSetupHandler. |profile_manager| may be NULL.
   explicit SyncSetupHandler(ProfileManager* profile_manager);
@@ -61,17 +48,9 @@
   virtual void FocusUI() OVERRIDE;
   virtual void CloseUI() OVERRIDE;
 
-<<<<<<< HEAD
   // content::WebContentsObserver implementation.
   virtual void WebContentsDestroyed(
       content::WebContents* web_contents) OVERRIDE;
-=======
-  // SigninResultPageTracker::Observer implementation.
-  virtual void OnSigninCredentialsReady(const std::string& username,
-                                      const std::string& token,
-                                      const std::string& type) OVERRIDE;
-  virtual void OnSigninErrorOccurred(const std::string& error_message) OVERRIDE;
->>>>>>> 1fae4ecf
 
   static void GetStaticLocalizedValues(
       base::DictionaryValue* localized_strings,
