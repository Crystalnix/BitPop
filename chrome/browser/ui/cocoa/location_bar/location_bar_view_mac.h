// Copyright (c) 2012 The Chromium Authors. All rights reserved.
// Use of this source code is governed by a BSD-style license that can be
// found in the LICENSE file.

#ifndef CHROME_BROWSER_UI_COCOA_LOCATION_BAR_LOCATION_BAR_VIEW_MAC_H_
#define CHROME_BROWSER_UI_COCOA_LOCATION_BAR_LOCATION_BAR_VIEW_MAC_H_

#include <string>

#import <Cocoa/Cocoa.h>

#include "base/memory/scoped_nsobject.h"
#include "base/memory/scoped_ptr.h"
#include "base/memory/scoped_vector.h"
#include "base/memory/weak_ptr.h"
#include "base/prefs/public/pref_member.h"
#include "chrome/browser/extensions/image_loading_tracker.h"
#include "chrome/browser/ui/browser.h"
#include "chrome/browser/ui/cocoa/omnibox/omnibox_view_mac.h"
#include "chrome/browser/ui/omnibox/location_bar.h"
#include "chrome/browser/ui/omnibox/omnibox_edit_controller.h"
#include "chrome/browser/ui/toolbar/toolbar_model.h"
#include "chrome/common/content_settings_types.h"

@class AutocompleteTextField;
class CommandUpdater;
class ContentSettingDecoration;
class EVBubbleDecoration;
class KeywordHintDecoration;
class LocationBarDecoration;
class LocationIconDecoration;
class MybubDummyDecoration;
class PageActionDecoration;
class PlusDecoration;
class Profile;
class SelectedKeywordDecoration;
class StarDecoration;
class ToolbarModel;
class WebIntentsButtonDecoration;
class ZoomDecoration;

// A C++ bridge class that represents the location bar UI element to
// the portable code.  Wires up an OmniboxViewMac instance to
// the location bar text field, which handles most of the work.

class LocationBarViewMac : public LocationBar,
                           public LocationBarTesting,
                           public OmniboxEditController,
                           public content::NotificationObserver {
 public:
  LocationBarViewMac(AutocompleteTextField* field,
                     CommandUpdater* command_updater,
                     ToolbarModel* toolbar_model,
                     Profile* profile,
                     Browser* browser);
  virtual ~LocationBarViewMac();

  // Overridden from LocationBar:
  virtual void ShowFirstRunBubble() OVERRIDE;
  virtual void SetInstantSuggestion(
      const InstantSuggestion& suggestion) OVERRIDE;
  virtual string16 GetInputString() const OVERRIDE;
  virtual WindowOpenDisposition GetWindowOpenDisposition() const OVERRIDE;
  virtual content::PageTransition GetPageTransition() const OVERRIDE;
  virtual void AcceptInput() OVERRIDE;
  virtual void FocusLocation(bool select_all) OVERRIDE;
  virtual void FocusSearch() OVERRIDE;
  virtual void UpdateContentSettingsIcons() OVERRIDE;
  virtual void UpdatePageActions() OVERRIDE;
  virtual void InvalidatePageActions() OVERRIDE;
  virtual void UpdateWebIntentsButton() OVERRIDE;
  virtual void UpdateOpenPDFInReaderPrompt() OVERRIDE;
  virtual void SaveStateToContents(content::WebContents* contents) OVERRIDE;
  virtual void Revert() OVERRIDE;
  virtual const OmniboxView* GetLocationEntry() const OVERRIDE;
  virtual OmniboxView* GetLocationEntry() OVERRIDE;
  virtual LocationBarTesting* GetLocationBarForTesting() OVERRIDE;

  // Overridden from LocationBarTesting:
  virtual int PageActionCount() OVERRIDE;
  virtual int PageActionVisibleCount() OVERRIDE;
  virtual ExtensionAction* GetPageAction(size_t index) OVERRIDE;
  virtual ExtensionAction* GetVisiblePageAction(size_t index) OVERRIDE;
  virtual void TestPageActionPressed(size_t index) OVERRIDE;
  virtual void TestActionBoxMenuItemSelected(int command_id) OVERRIDE;
  virtual bool GetBookmarkStarVisibility() OVERRIDE;

  // Set/Get the editable state of the field.
  void SetEditable(bool editable);
  bool IsEditable();

  // Set the starred state of the bookmark star.
  void SetStarred(bool starred);

  // Set (or resets) the icon image resource for the action box plus decoration.
  void ResetActionBoxIcon();
  void SetActionBoxIcon(int image_id);

  // Happens when the zoom changes for the active tab. |can_show_bubble| is
  // false when the change in zoom for the active tab wasn't an explicit user
  // action (e.g. switching tabs, creating a new tab, creating a new browser).
  // Additionally, |can_show_bubble| will only be true when the bubble wouldn't
  // be obscured by other UI (wrench menu) or redundant (+/- from wrench).
  void ZoomChangedForActiveTab(bool can_show_bubble);

  // Get the point in window coordinates on the star for the bookmark bubble to
  // aim at.
  NSPoint GetBookmarkBubblePoint() const;

  // Get the point in window coordinates on the Action Box icon for
  // anchoring its bubbles.
  NSPoint GetActionBoxAnchorPoint() const;

  // Get the point in window coordinates in the security icon at which the page
  // info bubble aims.
  NSPoint GetPageInfoBubblePoint() const;

  // When any image decorations change, call this to ensure everything is
  // redrawn and laid out if necessary.
  void OnDecorationsChanged();

  // Updates the location bar.  Resets the bar's permanent text and
  // security style, and if |should_restore_state| is true, restores
  // saved state from the tab (for tab switching).
  void Update(const content::WebContents* tab, bool should_restore_state);

  // Layout the various decorations which live in the field.
  void Layout();

  // Re-draws |decoration| if it's already being displayed.
  void RedrawDecoration(LocationBarDecoration* decoration);

  // Sets preview_enabled_ for the PageActionImageView associated with this
  // |page_action|. If |preview_enabled|, the location bar will display the
  // PageAction icon even if it has not been activated by the extension.
  // This is used by the ExtensionInstalledBubble to preview what the icon
  // will look like for the user upon installation of the extension.
  void SetPreviewEnabledPageAction(ExtensionAction* page_action,
                                   bool preview_enabled);

  // Retrieve the frame for the given |page_action|.
  NSRect GetPageActionFrame(ExtensionAction* page_action);

  // Return |page_action|'s info-bubble point in window coordinates.
  // This function should always be called with a visible page action.
  // If |page_action| is not a page action or not visible, NOTREACHED()
  // is called and this function returns |NSZeroPoint|.
  NSPoint GetPageActionBubblePoint(ExtensionAction* page_action);

  // Get the blocked-popup content setting's frame in window
  // coordinates.  Used by the blocked-popup animation.  Returns
  // |NSZeroRect| if the relevant content setting decoration is not
  // visible.
  NSRect GetBlockedPopupRect() const;

  // OmniboxEditController:
  virtual void OnAutocompleteAccept(
      const GURL& url,
      WindowOpenDisposition disposition,
      content::PageTransition transition,
      const GURL& alternate_nav_url) OVERRIDE;
  virtual void OnChanged() OVERRIDE;
  virtual void OnSelectionBoundsChanged() OVERRIDE;
  virtual void OnInputInProgress(bool in_progress) OVERRIDE;
  virtual void OnKillFocus() OVERRIDE;
  virtual void OnSetFocus() OVERRIDE;
  virtual gfx::Image GetFavicon() const OVERRIDE;
  virtual string16 GetTitle() const OVERRIDE;
  virtual InstantController* GetInstant() OVERRIDE;
  virtual content::WebContents* GetWebContents() const OVERRIDE;

  NSImage* GetKeywordImage(const string16& keyword);

  AutocompleteTextField* GetAutocompleteTextField() { return field_; }

  LocationBarDecoration* GetMybubDummyDecoration() const;
  void SetMybubDummyWidth(CGFloat width);

  // content::NotificationObserver:
  virtual void Observe(int type,
                       const content::NotificationSource& source,
                       const content::NotificationDetails& details) OVERRIDE;

  Browser* browser() const { return browser_; }

 private:
  // Posts |notification| to the default notification center.
  void PostNotification(NSString* notification);

  // Return the decoration for |page_action|.
  PageActionDecoration* GetPageActionDecoration(ExtensionAction* page_action);

  // Clear the page-action decorations.
  void DeletePageActionDecorations();

  void OnEditBookmarksEnabledChanged();

  // Re-generate the page-action decorations from the profile's
  // extension service.
  void RefreshPageActionDecorations();

  // Updates visibility of the content settings icons based on the current
  // tab contents state.
  bool RefreshContentSettingsDecorations();

  // Updates visibility of the web intents button decoration based on the
  // current tab contents state.
  void RefreshWebIntentsButtonDecoration();

  void ShowFirstRunBubbleInternal();

  // Checks if the bookmark star should be enabled or not.
  bool IsStarEnabled();

  // Updates the zoom decoration in the omnibox with the current zoom level.
  void UpdateZoomDecoration();

  // Ensures the star decoration is visible or hidden, as required.
  void UpdateStarDecorationVisibility();

  // Ensures the plus decoration is visible or hidden, as required.
  void UpdatePlusDecorationVisibility();

  scoped_ptr<OmniboxViewMac> omnibox_view_;

  CommandUpdater* command_updater_;  // Weak, owned by Browser.

  AutocompleteTextField* field_;  // owned by tab controller

  // When we get an OnAutocompleteAccept notification from the autocomplete
  // edit, we save the input string so we can give it back to the browser on
  // the LocationBar interface via GetInputString().
  string16 location_input_;

  // The user's desired disposition for how their input should be opened.
  WindowOpenDisposition disposition_;

  // A decoration that shows an icon to the left of the address.
  scoped_ptr<LocationIconDecoration> location_icon_decoration_;

  // A decoration that shows the keyword-search bubble on the left.
  scoped_ptr<SelectedKeywordDecoration> selected_keyword_decoration_;

  // A decoration that shows a lock icon and ev-cert label in a bubble
  // on the left.
  scoped_ptr<EVBubbleDecoration> ev_bubble_decoration_;

  // Action "plus" button right of bookmark star.
  scoped_ptr<PlusDecoration> plus_decoration_;

  // Bookmark star right of page actions.
  scoped_ptr<StarDecoration> star_decoration_;

  // A zoom icon at the end of the omnibox, which shows at non-standard zoom
  // levels.
  scoped_ptr<ZoomDecoration> zoom_decoration_;

  // The installed page actions.
  std::vector<ExtensionAction*> page_actions_;

  // Decorations for the installed Page Actions.
  ScopedVector<PageActionDecoration> page_action_decorations_;

  // The content blocked decorations.
  ScopedVector<ContentSettingDecoration> content_setting_decorations_;

  // Keyword hint decoration displayed on the right-hand side.
  scoped_ptr<KeywordHintDecoration> keyword_hint_decoration_;

<<<<<<< HEAD
  // A decoration that shows the web intents "use another service" button
  // on the right.
  scoped_ptr<WebIntentsButtonDecoration> web_intents_button_decoration_;
=======
  scoped_ptr<MybubDummyDecoration> mybub_dummy_decoration_;
>>>>>>> 1fae4ecf

  Profile* profile_;

  Browser* browser_;

  ToolbarModel* toolbar_model_;  // Weak, owned by Browser.

  // The transition type to use for the navigation.
  content::PageTransition transition_;

  // Used to register for notifications received by NotificationObserver.
  content::NotificationRegistrar registrar_;

  // Used to schedule a task for the first run info bubble.
  base::WeakPtrFactory<LocationBarViewMac> weak_ptr_factory_;

  // Used to change the visibility of the star decoration.
  BooleanPrefMember edit_bookmarks_enabled_;

  DISALLOW_COPY_AND_ASSIGN(LocationBarViewMac);
};

#endif  // CHROME_BROWSER_UI_COCOA_LOCATION_BAR_LOCATION_BAR_VIEW_MAC_H_<|MERGE_RESOLUTION|>--- conflicted
+++ resolved
@@ -267,13 +267,12 @@
   // Keyword hint decoration displayed on the right-hand side.
   scoped_ptr<KeywordHintDecoration> keyword_hint_decoration_;
 
-<<<<<<< HEAD
+  // A decoration that shows mybub search engine helper buttons
+  scoped_ptr<MybubDummyDecoration> mybub_dummy_decoration_;
+
   // A decoration that shows the web intents "use another service" button
   // on the right.
   scoped_ptr<WebIntentsButtonDecoration> web_intents_button_decoration_;
-=======
-  scoped_ptr<MybubDummyDecoration> mybub_dummy_decoration_;
->>>>>>> 1fae4ecf
 
   Profile* profile_;
 
