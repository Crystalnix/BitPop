// Copyright (c) 2012 The Chromium Authors. All rights reserved.
// Use of this source code is governed by a BSD-style license that can be
// found in the LICENSE file.

#import "chrome/browser/ui/cocoa/dock_icon.h"

<<<<<<< HEAD
#include "base/logging.h"
=======

#include <string>

>>>>>>> 1e84e30f
#include "base/mac/bundle_locations.h"
#include "base/memory/scoped_nsobject.h"
#include "content/public/browser/browser_thread.h"
#include "ui/gfx/scoped_ns_graphics_context_save_gstate_mac.h"

using content::BrowserThread;

namespace {

// The fraction of the size of the dock icon that the badge is.
const float kBadgeFraction = 0.4f;

// The indentation of the badge.
const float kBadgeIndent = 5.0f;

// The maximum update rate for the dock icon. 200ms = 5fps.
const int64 kUpdateFrequencyMs = 200;

}  // namespace

static const float kProfileImageFrameFraction = 0.6f;

// A view that draws our dock tile.
@interface DockTileView : NSView {
 @private
  int downloads_;
  BOOL indeterminate_;
  float progress_;
  NSImage *profilePhoto_;
  int messages_;
}

// Indicates how many downloads are in progress.
@property (nonatomic) int downloads;

// Indicates whether the progress indicator should be in an indeterminate state
// or not.
@property (nonatomic) BOOL indeterminate;

// Indicates the amount of progress made of the download. Ranges from [0..1].
@property (nonatomic) float progress;

@property (nonatomic,retain) NSImage* profilePhoto;

@property (nonatomic) int messages;

@end

@implementation DockTileView

@synthesize downloads = downloads_;
@synthesize indeterminate = indeterminate_;
@synthesize progress = progress_;
@synthesize profilePhoto = profilePhoto_;
@synthesize messages = messages_;

- (void)dealloc {
  if (profilePhoto_)
    [profilePhoto_ release];

  [super dealloc];
}

- (void)drawRect:(NSRect)dirtyRect {
  // Not -[NSApplication applicationIconImage]; that fails to return a pasted
  // custom icon.
  NSString* appPath = [base::mac::MainBundle() bundlePath];
  NSImage* appIcon = [[NSWorkspace sharedWorkspace] iconForFile:appPath];
  [appIcon drawInRect:[self bounds]
             fromRect:NSZeroRect
            operation:NSCompositeSourceOver
             fraction:1.0];

<<<<<<< HEAD
  if (downloads_ == 0)
    return;

  NSRect badgeRect = [self bounds];
  badgeRect.size.height = (int)(kBadgeFraction * badgeRect.size.height);
  int newWidth = kBadgeFraction * NSWidth(badgeRect);
  badgeRect.origin.x = NSWidth(badgeRect) - newWidth;
  badgeRect.size.width = newWidth;

  CGFloat badgeRadius = NSMidY(badgeRect);

  badgeRect.origin.x -= kBadgeIndent;
  badgeRect.origin.y += kBadgeIndent;

  NSPoint badgeCenter = NSMakePoint(NSMidX(badgeRect), NSMidY(badgeRect));

  // Background
  NSColor* backgroundColor = [NSColor colorWithCalibratedRed:0.85
                                                       green:0.85
                                                        blue:0.85
                                                       alpha:1.0];
  NSColor* backgroundHighlight =
      [backgroundColor blendedColorWithFraction:0.85
                                        ofColor:[NSColor whiteColor]];
  scoped_nsobject<NSGradient> backgroundGradient(
      [[NSGradient alloc] initWithStartingColor:backgroundHighlight
                                    endingColor:backgroundColor]);
  NSBezierPath* badgeEdge = [NSBezierPath bezierPathWithOvalInRect:badgeRect];
  {
    gfx::ScopedNSGraphicsContextSaveGState scopedGState;
    [badgeEdge addClip];
    [backgroundGradient drawFromCenter:badgeCenter
                                radius:0.0
                              toCenter:badgeCenter
                                radius:badgeRadius
                               options:0];
  }
=======
  NSRect badgeRect = NSZeroRect;

  if (downloads_ != 0) {
    badgeRect = [self bounds];
    badgeRect.size.height = (int)(kBadgeFraction * badgeRect.size.height);
    int newWidth = kBadgeFraction * badgeRect.size.width;
    badgeRect.origin.x = badgeRect.size.width - newWidth;
    badgeRect.size.width = newWidth;

    CGFloat badgeRadius = NSMidY(badgeRect);

    badgeRect.origin.x -= kBadgeIndent;
    badgeRect.origin.y += kBadgeIndent;

    NSPoint badgeCenter = NSMakePoint(NSMidX(badgeRect),
                                      NSMidY(badgeRect));

    // Background
    NSColor* backgroundColor = [NSColor colorWithCalibratedRed:0.85
                                                         green:0.85
                                                          blue:0.85
                                                         alpha:1.0];
    NSColor* backgroundHighlight =
        [backgroundColor blendedColorWithFraction:0.85
                                          ofColor:[NSColor whiteColor]];
    scoped_nsobject<NSGradient> backgroundGradient(
        [[NSGradient alloc] initWithStartingColor:backgroundHighlight
                                      endingColor:backgroundColor]);
    NSBezierPath* badgeEdge = [NSBezierPath bezierPathWithOvalInRect:badgeRect];
    {
      gfx::ScopedNSGraphicsContextSaveGState scopedGState;
      [badgeEdge addClip];
      [backgroundGradient drawFromCenter:badgeCenter
                                  radius:0.0
                                toCenter:badgeCenter
                                  radius:badgeRadius
                                 options:0];
    }
>>>>>>> 1e84e30f

    // Slice
    if (!indeterminate_) {
      NSColor* sliceColor = [NSColor colorWithCalibratedRed:0.45
                                                      green:0.8
                                                       blue:0.25
                                                      alpha:1.0];
      NSColor* sliceHighlight =
          [sliceColor blendedColorWithFraction:0.4
                                       ofColor:[NSColor whiteColor]];
      scoped_nsobject<NSGradient> sliceGradient(
          [[NSGradient alloc] initWithStartingColor:sliceHighlight
                                        endingColor:sliceColor]);
      NSBezierPath* progressSlice;
      if (progress_ >= 1.0) {
        progressSlice = [NSBezierPath bezierPathWithOvalInRect:badgeRect];
      } else {
        CGFloat endAngle = 90.0 - 360.0 * progress_;
        if (endAngle < 0.0)
          endAngle += 360.0;
        progressSlice = [NSBezierPath bezierPath];
        [progressSlice moveToPoint:badgeCenter];
        [progressSlice appendBezierPathWithArcWithCenter:badgeCenter
                                                  radius:badgeRadius
                                              startAngle:90.0
                                                endAngle:endAngle
                                               clockwise:YES];
        [progressSlice closePath];
      }
      gfx::ScopedNSGraphicsContextSaveGState scopedGState;
      [progressSlice addClip];
      [sliceGradient drawFromCenter:badgeCenter
                             radius:0.0
                           toCenter:badgeCenter
                             radius:badgeRadius
                            options:0];
    }

    // Edge
    {
      gfx::ScopedNSGraphicsContextSaveGState scopedGState;
      [[NSColor whiteColor] set];
      scoped_nsobject<NSShadow> shadow([[NSShadow alloc] init]);
      [shadow.get() setShadowOffset:NSMakeSize(0, -2)];
      [shadow setShadowBlurRadius:2];
      [shadow set];
      [badgeEdge setLineWidth:2];
      [badgeEdge stroke];
    }

    // Download count
    scoped_nsobject<NSNumberFormatter> formatter(
        [[NSNumberFormatter alloc] init]);
    NSString* countString =
        [formatter stringFromNumber:[NSNumber numberWithInt:downloads_]];

    scoped_nsobject<NSShadow> countShadow([[NSShadow alloc] init]);
    [countShadow setShadowBlurRadius:3.0];
    [countShadow.get() setShadowColor:[NSColor whiteColor]];
    [countShadow.get() setShadowOffset:NSMakeSize(0.0, 0.0)];
    NSMutableDictionary* countAttrsDict =
        [NSMutableDictionary dictionaryWithObjectsAndKeys:
            [NSColor blackColor], NSForegroundColorAttributeName,
            countShadow.get(), NSShadowAttributeName,
            nil];
    CGFloat countFontSize = badgeRadius;
    NSSize countSize = NSZeroSize;
    scoped_nsobject<NSAttributedString> countAttrString;
    while (1) {
      NSFont* countFont = [NSFont fontWithName:@"Helvetica-Bold"
                                          size:countFontSize];

      // This will generally be plain Helvetica.
      if (!countFont)
        countFont = [NSFont userFontOfSize:countFontSize];

      // Continued failure would generate an NSException.
      if (!countFont)
        break;

      [countAttrsDict setObject:countFont forKey:NSFontAttributeName];
      countAttrString.reset(
          [[NSAttributedString alloc] initWithString:countString
                                          attributes:countAttrsDict]);
      countSize = [countAttrString size];
      if (countSize.width > badgeRadius * 1.5) {
        countFontSize -= 1.0;
      } else {
        break;
      }
    }

    NSPoint countOrigin = badgeCenter;
    countOrigin.x -= countSize.width / 2;
    countOrigin.y -= countSize.height / 2.2;  // tweak; otherwise too low

    [countAttrString.get() drawAtPoint:countOrigin];
  }   // if (downloads_ != 0) ...

  if (profilePhoto_ != nil && messages_ != 0) {
    if (downloads_ != 0) {
      NSColor* badgeFillColor = [NSColor colorWithCalibratedRed:0
                                                          green:0
                                                           blue:0
                                                          alpha:0.5];
      NSBezierPath* downloadsBadgeEdge =
          [NSBezierPath bezierPathWithOvalInRect:badgeRect];
      {
        gfx::ScopedNSGraphicsContextSaveGState scopedGState;
        [badgeFillColor set];
        [downloadsBadgeEdge fill];
      }
    }

    NSRect frameRect = [self bounds];
    CGFloat oldWidth = frameRect.size.width;
    CGFloat oldHeight = frameRect.size.height;
    frameRect.size.height =
        (int)(kProfileImageFrameFraction * frameRect.size.height);
    frameRect.size.width = (int)(kProfileImageFrameFraction * frameRect.size.width);
    frameRect.origin.x = (oldWidth - frameRect.size.width) / 2;
    frameRect.origin.y = (oldHeight - frameRect.size.height) / 2;

    NSColor* frameStrokeColor = [NSColor colorWithCalibratedRed:0
                                                          green:0.7
                                                           blue:0.7
                                                          alpha:1.0];
    NSBezierPath* profileImageFrame =
        [NSBezierPath bezierPathWithRoundedRect:frameRect
                                        xRadius:4.0
                                        yRadius:4.0];
    {
      gfx::ScopedNSGraphicsContextSaveGState scopedGState;
      [profileImageFrame setClip];
      [profilePhoto_ drawInRect:frameRect fromRect:NSZeroRect
          operation:NSCompositeCopy fraction:1.0];
    }
    {
      gfx::ScopedNSGraphicsContextSaveGState scopedGState;
      [frameStrokeColor set];
      [profileImageFrame setLineWidth:3.0];
      [profileImageFrame stroke];
    }
  }
}

@end


@implementation DockIcon

+ (DockIcon*)sharedDockIcon {
  static DockIcon* icon;
  if (!icon) {
    NSDockTile* dockTile = [[NSApplication sharedApplication] dockTile];

    scoped_nsobject<DockTileView> dockTileView([[DockTileView alloc] init]);
    [dockTile setContentView:dockTileView];

    icon = [[DockIcon alloc] init];
  }

  return icon;
}

- (void)updateIcon {
  DCHECK(BrowserThread::CurrentlyOn(BrowserThread::UI));
  static base::TimeDelta updateFrequency =
      base::TimeDelta::FromMilliseconds(kUpdateFrequencyMs);

  base::TimeTicks now = base::TimeTicks::Now();
  base::TimeDelta timeSinceLastUpdate = now - lastUpdate_;
  if (!forceUpdate_ && timeSinceLastUpdate < updateFrequency)
    return;

  lastUpdate_ = now;
  forceUpdate_ = NO;

  NSDockTile* dockTile = [[NSApplication sharedApplication] dockTile];

  [dockTile display];
}

- (void)setDownloads:(int)downloads {
  DCHECK(BrowserThread::CurrentlyOn(BrowserThread::UI));
  NSDockTile* dockTile = [[NSApplication sharedApplication] dockTile];
  DockTileView* dockTileView = (DockTileView*)([dockTile contentView]);

  if (downloads != [dockTileView downloads]) {
    [dockTileView setDownloads:downloads];
    forceUpdate_ = YES;
  }
}

- (void)setIndeterminate:(BOOL)indeterminate {
  DCHECK(BrowserThread::CurrentlyOn(BrowserThread::UI));
  NSDockTile* dockTile = [[NSApplication sharedApplication] dockTile];
  DockTileView* dockTileView = (DockTileView*)([dockTile contentView]);

  if (indeterminate != [dockTileView indeterminate]) {
    [dockTileView setIndeterminate:indeterminate];
    forceUpdate_ = YES;
  }
}

- (void)setProgress:(float)progress {
  DCHECK(BrowserThread::CurrentlyOn(BrowserThread::UI));
  NSDockTile* dockTile = [[NSApplication sharedApplication] dockTile];
  DockTileView* dockTileView = (DockTileView*)([dockTile contentView]);

  [dockTileView setProgress:progress];
}

- (void)setUnreadNumber:(int)unread withProfileImage:(NSImage*)image {
  NSDockTile* dockTile = [[NSApplication sharedApplication] dockTile];
  DockTileView* dockTileView = (DockTileView*)([dockTile contentView]);

  [dockTileView setMessages:unread];
  [dockTileView setProfilePhoto:image];

  if (unread != 0) {
    scoped_nsobject<NSNumberFormatter> formatter(
        [[NSNumberFormatter alloc] init]);
    NSString* countString =
        [formatter stringFromNumber:[NSNumber numberWithInt:unread]];

    [[NSApp dockTile] setBadgeLabel:countString];
    [[NSApp dockTile] setShowsApplicationBadge:YES];
  }
  else {
    [[NSApp dockTile] setBadgeLabel:nil];
    [[NSApp dockTile] setShowsApplicationBadge:NO];
  }
}

@end
<|MERGE_RESOLUTION|>--- conflicted
+++ resolved
@@ -4,13 +4,9 @@
 
 #import "chrome/browser/ui/cocoa/dock_icon.h"
 
-<<<<<<< HEAD
+#include <string>
+
 #include "base/logging.h"
-=======
-
-#include <string>
-
->>>>>>> 1e84e30f
 #include "base/mac/bundle_locations.h"
 #include "base/memory/scoped_nsobject.h"
 #include "content/public/browser/browser_thread.h"
@@ -84,45 +80,6 @@
             operation:NSCompositeSourceOver
              fraction:1.0];
 
-<<<<<<< HEAD
-  if (downloads_ == 0)
-    return;
-
-  NSRect badgeRect = [self bounds];
-  badgeRect.size.height = (int)(kBadgeFraction * badgeRect.size.height);
-  int newWidth = kBadgeFraction * NSWidth(badgeRect);
-  badgeRect.origin.x = NSWidth(badgeRect) - newWidth;
-  badgeRect.size.width = newWidth;
-
-  CGFloat badgeRadius = NSMidY(badgeRect);
-
-  badgeRect.origin.x -= kBadgeIndent;
-  badgeRect.origin.y += kBadgeIndent;
-
-  NSPoint badgeCenter = NSMakePoint(NSMidX(badgeRect), NSMidY(badgeRect));
-
-  // Background
-  NSColor* backgroundColor = [NSColor colorWithCalibratedRed:0.85
-                                                       green:0.85
-                                                        blue:0.85
-                                                       alpha:1.0];
-  NSColor* backgroundHighlight =
-      [backgroundColor blendedColorWithFraction:0.85
-                                        ofColor:[NSColor whiteColor]];
-  scoped_nsobject<NSGradient> backgroundGradient(
-      [[NSGradient alloc] initWithStartingColor:backgroundHighlight
-                                    endingColor:backgroundColor]);
-  NSBezierPath* badgeEdge = [NSBezierPath bezierPathWithOvalInRect:badgeRect];
-  {
-    gfx::ScopedNSGraphicsContextSaveGState scopedGState;
-    [badgeEdge addClip];
-    [backgroundGradient drawFromCenter:badgeCenter
-                                radius:0.0
-                              toCenter:badgeCenter
-                                radius:badgeRadius
-                               options:0];
-  }
-=======
   NSRect badgeRect = NSZeroRect;
 
   if (downloads_ != 0) {
@@ -161,7 +118,6 @@
                                   radius:badgeRadius
                                  options:0];
     }
->>>>>>> 1e84e30f
 
     // Slice
     if (!indeterminate_) {
@@ -397,4 +353,4 @@
   }
 }
 
-@end
+@end