--- conflicted
+++ resolved
@@ -71,14 +71,10 @@
     }
     registrar_.Add(
         this, chrome::NOTIFICATION_EXTENSION_BROWSER_ACTION_UPDATED,
-<<<<<<< HEAD
         content::Source<ExtensionAction>(browser_action_));
-=======
-        content::Source<ExtensionAction>(extension->browser_action()));
     registrar_.Add(
         this, content::NOTIFICATION_FACEBOOK_FRIENDS_SIDEBAR_VISIBILITY_CHANGED,
         content::NotificationService::AllSources());
->>>>>>> 1e84e30f
   }
 
   ~ExtensionImageTrackerBridge() {}
@@ -199,7 +195,7 @@
           extensionAction:extension->browser_action()] autorelease]];
 
     if (isCustomExtension_) {
-      PrefService *prefService = profile->GetPrefs();
+      PrefService *prefService = browser->profile()->GetPrefs();
       [self setShouldDrawAsPushed:
           prefService->GetBoolean(prefs::kFacebookShowFriendsList)];
     }
