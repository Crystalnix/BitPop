// Copyright (c) 2012 The Chromium Authors. All rights reserved.
// Use of this source code is governed by a BSD-style license that can be
// found in the LICENSE file.

#import "chrome/browser/ui/cocoa/extensions/browser_action_button.h"

#include <algorithm>
#include <cmath>

#include "base/logging.h"
#include "base/sys_string_conversions.h"
<<<<<<< HEAD
#include "chrome/browser/extensions/extension_action.h"
#include "chrome/browser/extensions/extension_action_icon_factory.h"
#include "chrome/browser/extensions/extension_action_manager.h"
#include "chrome/browser/ui/browser.h"
#include "chrome/browser/ui/cocoa/extensions/extension_action_context_menu.h"
=======
#include "chrome/browser/extensions/image_loading_tracker.h"
#include "chrome/browser/prefs/pref_service.h"
#include "chrome/browser/profiles/profile.h"
#include "chrome/browser/ui/browser.h"
#include "chrome/browser/ui/cocoa/extensions/extension_action_context_menu.h"
#import "chrome/browser/ui/cocoa/image_utils.h"
#include "chrome/common/chrome_constants.h"
>>>>>>> 1fae4ecf
#include "chrome/common/chrome_notification_types.h"
#include "chrome/common/extensions/extension.h"
#include "chrome/common/extensions/extension_resource.h"
#include "chrome/common/pref_names.h"
#include "content/public/browser/notification_details.h"
#include "content/public/browser/notification_observer.h"
#include "content/public/browser/notification_registrar.h"
#include "content/public/browser/notification_service.h"
#include "content/public/browser/notification_source.h"
#include "grit/theme_resources.h"
#include "skia/ext/skia_utils_mac.h"
#import "third_party/GTM/AppKit/GTMNSAnimation+Duration.h"
#include "ui/base/resource/resource_bundle.h"
#include "ui/gfx/canvas_skia_paint.h"
#include "ui/gfx/image/image.h"
#include "ui/gfx/rect.h"
#include "ui/gfx/scoped_ns_graphics_context_save_gstate_mac.h"
#include "ui/gfx/size.h"
#include "grit/theme_resources.h"

using extensions::Extension;

NSString* const kBrowserActionButtonDraggingNotification =
    @"BrowserActionButtonDraggingNotification";
NSString* const kBrowserActionButtonDragEndNotification =
    @"BrowserActionButtonDragEndNotification";

const CGFloat kBrowserActionBadgeOriginYOffset = 5;
const CGFloat kAnimationDuration = 0.2;

// A helper class to bridge the asynchronous Skia bitmap loading mechanism to
// the extension's button.
class ExtensionActionIconFactoryBridge
    : public content::NotificationObserver,
      public ExtensionActionIconFactory::Observer {
 public:
<<<<<<< HEAD
  ExtensionActionIconFactoryBridge(BrowserActionButton* owner,
                                   const Extension* extension)
=======
  ExtensionImageTrackerBridge(BrowserActionButton* owner,
                              const Extension* extension,
                              Profile* profile)
>>>>>>> 1fae4ecf
      : owner_(owner),
        browser_action_([[owner cell] extensionAction]),
        icon_factory_(extension, browser_action_, this) {
    registrar_.Add(
        this, chrome::NOTIFICATION_EXTENSION_BROWSER_ACTION_UPDATED,
        content::Source<ExtensionAction>(browser_action_));
    registrar_.Add(
        this, content::NOTIFICATION_FACEBOOK_FRIENDS_SIDEBAR_VISIBILITY_CHANGED,
        content::Source<Profile>(profile));
  }

  virtual ~ExtensionActionIconFactoryBridge() {}

  // ImageLoadingTracker::Observer implementation.
  void OnIconUpdated() OVERRIDE {
    [owner_ updateState];
  }

  // Overridden from content::NotificationObserver.
  void Observe(int type,
               const content::NotificationSource& source,
               const content::NotificationDetails& details) {
    if (type == chrome::NOTIFICATION_EXTENSION_BROWSER_ACTION_UPDATED)
      [owner_ updateState];
    else if (type == content::NOTIFICATION_FACEBOOK_FRIENDS_SIDEBAR_VISIBILITY_CHANGED) {
      if (owner_.isCustomExtension) {
        content::Details<bool> detailsBool(details);
        owner_.shouldDrawAsPushed = (*detailsBool.ptr()) ? YES : NO;
      }
    } else
      NOTREACHED();
  }

  gfx::Image GetIcon(int tabId) {
    return icon_factory_.GetIcon(tabId);
  }

 private:
  // Weak. Owns us.
  BrowserActionButton* owner_;

  // The browser action whose images we're loading.
  ExtensionAction* const browser_action_;

  // The object that will be used to get the browser action icon for us.
  // It may load the icon asynchronously (in which case the initial icon
  // returned by the factory will be transparent), so we have to observe it for
  // updates to the icon.
  ExtensionActionIconFactory icon_factory_;

  // Used for registering to receive notifications and automatic clean up.
  content::NotificationRegistrar registrar_;

  DISALLOW_COPY_AND_ASSIGN(ExtensionActionIconFactoryBridge);
};

@interface BrowserActionCell (Internals)
- (void)drawBadgeWithinFrame:(NSRect)frame;
@end

@interface CustomActionCell (Internals)
- (void)drawBadgeWithinFrame:(NSRect)frame;
@end

@interface BrowserActionButton (Private)
- (void)endDrag;
@end

@implementation BrowserActionButton

@synthesize isBeingDragged = isBeingDragged_;
@synthesize extension = extension_;
@synthesize tabId = tabId_;
@synthesize shouldDrawAsPushed = shouldDrawAsPushed_;
@synthesize isCustomExtension = isCustomExtension_;

+ (Class)cellClass {
  return [BrowserActionCell class];
}

- (id)initWithFrame:(NSRect)frame
          extension:(const Extension*)extension
            browser:(Browser*)browser
              tabId:(int)tabId {
  if ((self = [super initWithFrame:frame])) {
<<<<<<< HEAD
    BrowserActionCell* cell = [[[BrowserActionCell alloc] init] autorelease];
    // [NSButton setCell:] warns to NOT use setCell: other than in the
    // initializer of a control.  However, we are using a basic
    // NSButton whose initializer does not take an NSCell as an
    // object.  To honor the assumed semantics, we do nothing with
    // NSButton between alloc/init and setCell:.
    [self setCell:cell];
    [cell setTabId:tabId];
    ExtensionAction* browser_action =
        extensions::ExtensionActionManager::Get(browser->profile())->
        GetBrowserAction(*extension);
    [cell setExtensionAction:browser_action];
    [cell
        accessibilitySetOverrideValue:base::SysUTF8ToNSString(extension->name())
        forAttribute:NSAccessibilityDescriptionAttribute];
    [cell setImageID:IDR_BROWSER_ACTION
      forButtonState:image_button_cell::kDefaultState];
    [cell setImageID:IDR_BROWSER_ACTION_H
      forButtonState:image_button_cell::kHoverState];
    [cell setImageID:IDR_BROWSER_ACTION_P
      forButtonState:image_button_cell::kPressedState];
    [cell setImageID:IDR_BROWSER_ACTION
      forButtonState:image_button_cell::kDisabledState];
=======
    if (extension->id() != chrome::kFacebookChatExtensionId) {
      isCustomExtension_ = NO;
      BrowserActionCell* cell = [[[BrowserActionCell alloc] init] autorelease];
      // [NSButton setCell:] warns to NOT use setCell: other than in the
      // initializer of a control.  However, we are using a basic
      // NSButton whose initializer does not take an NSCell as an
      // object.  To honor the assumed semantics, we do nothing with
      // NSButton between alloc/init and setCell:.
      [self setCell:cell];
      [cell setTabId:tabId];
      [cell setExtensionAction:extension->browser_action()];
      [cell
          accessibilitySetOverrideValue:base::SysUTF8ToNSString(extension->name())
          forAttribute:NSAccessibilityDescriptionAttribute];
    } else {
      isCustomExtension_ = YES;

      CustomActionCell* cell = [[[CustomActionCell alloc] init] autorelease];
      // [NSButton setCell:] warns to NOT use setCell: other than in the
      // initializer of a control.  However, we are using a basic
      // NSButton whose initializer does not take an NSCell as an
      // object.  To honor the assumed semantics, we do nothing with
      // NSButton between alloc/init and setCell:.
      [self setCell:cell];
      [cell setTabId:tabId];
      [cell setExtensionAction:extension->browser_action()];
      [cell
          accessibilitySetOverrideValue:base::SysUTF8ToNSString(extension->name())
          forAttribute:NSAccessibilityDescriptionAttribute];

      [cell setImageID:IDR_FACEBOOK_CHAT_ACTION
        forButtonState:image_button_cell::kDefaultState];
      [cell setImageID:IDR_FACEBOOK_CHAT_ACTION_H
        forButtonState:image_button_cell::kHoverState];
      [cell setImageID:IDR_FACEBOOK_CHAT_ACTION_P
        forButtonState:image_button_cell::kPressedState];
    }
>>>>>>> 1fae4ecf

    [self setTitle:@""];
    [self setButtonType:NSMomentaryChangeButton];
    [self setShowsBorderOnlyWhileMouseInside:YES];

    [self setMenu:[[[ExtensionActionContextMenu alloc]
        initWithExtension:extension
                  browser:browser
          extensionAction:browser_action] autorelease]];

    if (isCustomExtension_) {
      PrefService *prefService = browser->profile()->GetPrefs();
      [self setShouldDrawAsPushed:
          prefService->GetBoolean(prefs::kFacebookShowFriendsList)];
    }

    tabId_ = tabId;
    extension_ = extension;
<<<<<<< HEAD
    iconFactoryBridge_.reset(
        new ExtensionActionIconFactoryBridge(self, extension));
=======
    imageLoadingBridge_.reset(new ExtensionImageTrackerBridge(self, extension,
                                                              browser->profile()));
>>>>>>> 1fae4ecf

    moveAnimation_.reset([[NSViewAnimation alloc] init]);
    [moveAnimation_ gtm_setDuration:kAnimationDuration
                          eventMask:NSLeftMouseUpMask];
    [moveAnimation_ setAnimationBlockingMode:NSAnimationNonblocking];

    [self updateState];
  }

  return self;
}

- (BOOL)acceptsFirstResponder {
  return YES;
}

- (void)mouseDown:(NSEvent*)theEvent {
  if (extension_->id() != chrome::kFacebookChatExtensionId &&
      extension_->id() != chrome::kFacebookMessagesExtensionId &&
      extension_->id() != chrome::kFacebookNotificationsExtensionId) {
    [[self cell] setHighlighted:YES];
    dragCouldStart_ = YES;
  }

  if (extension_->id() == chrome::kFacebookChatExtensionId)
    [[self cell] setHighlighted:YES];
}

- (void)mouseDragged:(NSEvent*)theEvent {
  if (!dragCouldStart_)
    return;

  if (!isBeingDragged_) {
    // The start of a drag. Position the button above all others.
    [[self superview] addSubview:self positioned:NSWindowAbove relativeTo:nil];
  }
  isBeingDragged_ = YES;
  NSRect buttonFrame = [self frame];
  // TODO(andybons): Constrain the buttons to be within the container.
  // Clamp the button to be within its superview along the X-axis.
  buttonFrame.origin.x += [theEvent deltaX];
  [self setFrame:buttonFrame];
  [self setNeedsDisplay:YES];
  [[NSNotificationCenter defaultCenter]
      postNotificationName:kBrowserActionButtonDraggingNotification
      object:self];
}

- (void)mouseUp:(NSEvent*)theEvent {
  dragCouldStart_ = NO;
  // There are non-drag cases where a mouseUp: may happen
  // (e.g. mouse-down, cmd-tab to another application, move mouse,
  // mouse-up).
  NSPoint location = [self convertPoint:[theEvent locationInWindow]
                               fromView:nil];
  if (NSPointInRect(location, [self bounds]) && !isBeingDragged_) {
    // Only perform the click if we didn't drag the button.
    [self performClick:self];
    if (isCustomExtension_) {
      ImageButtonCell *imageCell = (ImageButtonCell*)[self cell];
      [imageCell setIsMouseInside:NO];
    }
  } else {
    // Make sure an ESC to end a drag doesn't trigger 2 endDrags.
    if (isBeingDragged_) {
      [self endDrag];
    } else {
      [super mouseUp:theEvent];
    }
  }
}

- (void)endDrag {
  isBeingDragged_ = NO;
  [[NSNotificationCenter defaultCenter]
<<<<<<< HEAD
      postNotificationName:kBrowserActionButtonDragEndNotification object:self];
  [[self cell] setHighlighted:NO];
=======
      postNotificationName:kBrowserActionButtonDragEndNotification
                    object:self];
  if (!shouldDrawAsPushed_)
    [[self cell] setHighlighted:NO];
>>>>>>> 1fae4ecf
}

- (void)setFrame:(NSRect)frameRect animate:(BOOL)animate {
  if (!animate) {
    [self setFrame:frameRect];
  } else {
    if ([moveAnimation_ isAnimating])
      [moveAnimation_ stopAnimation];

    NSDictionary* animationDictionary =
        [NSDictionary dictionaryWithObjectsAndKeys:
            self, NSViewAnimationTargetKey,
            [NSValue valueWithRect:[self frame]], NSViewAnimationStartFrameKey,
            [NSValue valueWithRect:frameRect], NSViewAnimationEndFrameKey,
            nil];
    [moveAnimation_ setViewAnimations:
        [NSArray arrayWithObject:animationDictionary]];
    [moveAnimation_ startAnimation];
  }
}

- (void)updateState {
  if (tabId_ < 0)
    return;

  std::string tooltip = [[self cell] extensionAction]->GetTitle(tabId_);
  if (tooltip.empty()) {
    [self setToolTip:nil];
  } else {
    [self setToolTip:base::SysUTF8ToNSString(tooltip)];
  }

  gfx::Image image = iconFactoryBridge_->GetIcon(tabId_);

  if (!image.IsEmpty())
    [self setImage:image.ToNSImage()];

  [[self cell] setTabId:tabId_];

  bool enabled = [[self cell] extensionAction]->GetIsVisible(tabId_);
  [self setEnabled:enabled];

  [self setNeedsDisplay:YES];
}

- (BOOL)isAnimating {
  return [moveAnimation_ isAnimating];
}

- (NSImage*)compositedImage {
  NSRect bounds = [self bounds];
  NSImage* image = [[[NSImage alloc] initWithSize:bounds.size] autorelease];
  [image lockFocus];

  [[NSColor clearColor] set];
  NSRectFill(bounds);

  NSImage* actionImage = [self image];
  const NSSize imageSize = [actionImage size];
  const NSRect imageRect =
      NSMakeRect(std::floor((NSWidth(bounds) - imageSize.width) / 2.0),
                 std::floor((NSHeight(bounds) - imageSize.height) / 2.0),
                 imageSize.width, imageSize.height);
  [actionImage drawInRect:imageRect
                 fromRect:NSZeroRect
                operation:NSCompositeSourceOver
                 fraction:1.0
           respectFlipped:YES
                    hints:nil];

  bounds.origin.y += kBrowserActionBadgeOriginYOffset;
  [[self cell] drawBadgeWithinFrame:bounds];

  [image unlockFocus];
  return image;
}

- (void)setShouldDrawAsPushed:(BOOL)pushed {
  [[self cell] setHighlighted:pushed];
  shouldDrawAsPushed_ = pushed;
}

@end

@implementation CustomActionButton

+ (Class)cellClass {
  return [CustomActionCell class];
}

@end

@implementation BrowserActionCell

@synthesize tabId = tabId_;
@synthesize extensionAction = extensionAction_;

- (void)drawBadgeWithinFrame:(NSRect)frame {
  gfx::CanvasSkiaPaint canvas(frame, false);
  canvas.set_composite_alpha(true);
  gfx::Rect boundingRect(NSRectToCGRect(frame));
  extensionAction_->PaintBadge(&canvas, boundingRect, tabId_);
}

- (void)drawWithFrame:(NSRect)cellFrame inView:(NSView*)controlView {
  gfx::ScopedNSGraphicsContextSaveGState scopedGState;
  [super drawWithFrame:cellFrame inView:controlView];
  bool enabled = extensionAction_->GetIsVisible(tabId_);
  const NSSize imageSize = self.image.size;
  const NSRect imageRect =
      NSMakeRect(std::floor((NSWidth(cellFrame) - imageSize.width) / 2.0),
                 std::floor((NSHeight(cellFrame) - imageSize.height) / 2.0),
                 imageSize.width, imageSize.height);
  [self.image drawInRect:imageRect
                fromRect:NSZeroRect
               operation:NSCompositeSourceOver
                fraction:enabled ? 1.0 : 0.4
          respectFlipped:YES
                   hints:nil];

  cellFrame.origin.y += kBrowserActionBadgeOriginYOffset;
  [self drawBadgeWithinFrame:cellFrame];
}

@end

// used for facebook extension button
@implementation CustomActionCell

@synthesize tabId = tabId_;
@synthesize extensionAction = extensionAction_;

- (void)drawBadgeWithinFrame:(NSRect)frame {
  gfx::CanvasSkiaPaint canvas(frame, false);
  canvas.set_composite_alpha(true);
  gfx::Rect boundingRect(NSRectToCGRect(frame));
  extensionAction_->PaintBadge(&canvas, boundingRect, tabId_);
}

- (void)drawInteriorWithFrame:(NSRect)cellFrame inView:(NSView*)controlView {
  gfx::ScopedNSGraphicsContextSaveGState scopedGState;
  [super drawInteriorWithFrame:cellFrame inView:controlView];
  cellFrame.origin.y += kBrowserActionBadgeOriginYOffset;
  [self drawBadgeWithinFrame:cellFrame];
}

@end
<|MERGE_RESOLUTION|>--- conflicted
+++ resolved
@@ -9,21 +9,11 @@
 
 #include "base/logging.h"
 #include "base/sys_string_conversions.h"
-<<<<<<< HEAD
-#include "chrome/browser/extensions/extension_action.h"
-#include "chrome/browser/extensions/extension_action_icon_factory.h"
-#include "chrome/browser/extensions/extension_action_manager.h"
-#include "chrome/browser/ui/browser.h"
-#include "chrome/browser/ui/cocoa/extensions/extension_action_context_menu.h"
-=======
-#include "chrome/browser/extensions/image_loading_tracker.h"
 #include "chrome/browser/prefs/pref_service.h"
 #include "chrome/browser/profiles/profile.h"
 #include "chrome/browser/ui/browser.h"
 #include "chrome/browser/ui/cocoa/extensions/extension_action_context_menu.h"
-#import "chrome/browser/ui/cocoa/image_utils.h"
 #include "chrome/common/chrome_constants.h"
->>>>>>> 1fae4ecf
 #include "chrome/common/chrome_notification_types.h"
 #include "chrome/common/extensions/extension.h"
 #include "chrome/common/extensions/extension_resource.h"
@@ -60,14 +50,8 @@
     : public content::NotificationObserver,
       public ExtensionActionIconFactory::Observer {
  public:
-<<<<<<< HEAD
   ExtensionActionIconFactoryBridge(BrowserActionButton* owner,
-                                   const Extension* extension)
-=======
-  ExtensionImageTrackerBridge(BrowserActionButton* owner,
-                              const Extension* extension,
-                              Profile* profile)
->>>>>>> 1fae4ecf
+                              const Extension* extension)
       : owner_(owner),
         browser_action_([[owner cell] extensionAction]),
         icon_factory_(extension, browser_action_, this) {
@@ -128,10 +112,6 @@
 - (void)drawBadgeWithinFrame:(NSRect)frame;
 @end
 
-@interface CustomActionCell (Internals)
-- (void)drawBadgeWithinFrame:(NSRect)frame;
-@end
-
 @interface BrowserActionButton (Private)
 - (void)endDrag;
 @end
@@ -153,7 +133,8 @@
             browser:(Browser*)browser
               tabId:(int)tabId {
   if ((self = [super initWithFrame:frame])) {
-<<<<<<< HEAD
+    isCustomExtension_ =
+        extension->id() == chrome::kFacebookChatExtensionId;
     BrowserActionCell* cell = [[[BrowserActionCell alloc] init] autorelease];
     // [NSButton setCell:] warns to NOT use setCell: other than in the
     // initializer of a control.  However, we are using a basic
@@ -177,45 +158,6 @@
       forButtonState:image_button_cell::kPressedState];
     [cell setImageID:IDR_BROWSER_ACTION
       forButtonState:image_button_cell::kDisabledState];
-=======
-    if (extension->id() != chrome::kFacebookChatExtensionId) {
-      isCustomExtension_ = NO;
-      BrowserActionCell* cell = [[[BrowserActionCell alloc] init] autorelease];
-      // [NSButton setCell:] warns to NOT use setCell: other than in the
-      // initializer of a control.  However, we are using a basic
-      // NSButton whose initializer does not take an NSCell as an
-      // object.  To honor the assumed semantics, we do nothing with
-      // NSButton between alloc/init and setCell:.
-      [self setCell:cell];
-      [cell setTabId:tabId];
-      [cell setExtensionAction:extension->browser_action()];
-      [cell
-          accessibilitySetOverrideValue:base::SysUTF8ToNSString(extension->name())
-          forAttribute:NSAccessibilityDescriptionAttribute];
-    } else {
-      isCustomExtension_ = YES;
-
-      CustomActionCell* cell = [[[CustomActionCell alloc] init] autorelease];
-      // [NSButton setCell:] warns to NOT use setCell: other than in the
-      // initializer of a control.  However, we are using a basic
-      // NSButton whose initializer does not take an NSCell as an
-      // object.  To honor the assumed semantics, we do nothing with
-      // NSButton between alloc/init and setCell:.
-      [self setCell:cell];
-      [cell setTabId:tabId];
-      [cell setExtensionAction:extension->browser_action()];
-      [cell
-          accessibilitySetOverrideValue:base::SysUTF8ToNSString(extension->name())
-          forAttribute:NSAccessibilityDescriptionAttribute];
-
-      [cell setImageID:IDR_FACEBOOK_CHAT_ACTION
-        forButtonState:image_button_cell::kDefaultState];
-      [cell setImageID:IDR_FACEBOOK_CHAT_ACTION_H
-        forButtonState:image_button_cell::kHoverState];
-      [cell setImageID:IDR_FACEBOOK_CHAT_ACTION_P
-        forButtonState:image_button_cell::kPressedState];
-    }
->>>>>>> 1fae4ecf
 
     [self setTitle:@""];
     [self setButtonType:NSMomentaryChangeButton];
@@ -234,13 +176,8 @@
 
     tabId_ = tabId;
     extension_ = extension;
-<<<<<<< HEAD
     iconFactoryBridge_.reset(
         new ExtensionActionIconFactoryBridge(self, extension));
-=======
-    imageLoadingBridge_.reset(new ExtensionImageTrackerBridge(self, extension,
-                                                              browser->profile()));
->>>>>>> 1fae4ecf
 
     moveAnimation_.reset([[NSViewAnimation alloc] init]);
     [moveAnimation_ gtm_setDuration:kAnimationDuration
@@ -316,15 +253,9 @@
 - (void)endDrag {
   isBeingDragged_ = NO;
   [[NSNotificationCenter defaultCenter]
-<<<<<<< HEAD
       postNotificationName:kBrowserActionButtonDragEndNotification object:self];
-  [[self cell] setHighlighted:NO];
-=======
-      postNotificationName:kBrowserActionButtonDragEndNotification
-                    object:self];
   if (!shouldDrawAsPushed_)
     [[self cell] setHighlighted:NO];
->>>>>>> 1fae4ecf
 }
 
 - (void)setFrame:(NSRect)frameRect animate:(BOOL)animate {
@@ -405,14 +336,6 @@
 - (void)setShouldDrawAsPushed:(BOOL)pushed {
   [[self cell] setHighlighted:pushed];
   shouldDrawAsPushed_ = pushed;
-}
-
-@end
-
-@implementation CustomActionButton
-
-+ (Class)cellClass {
-  return [CustomActionCell class];
 }
 
 @end
@@ -450,25 +373,3 @@
 }
 
 @end
-
-// used for facebook extension button
-@implementation CustomActionCell
-
-@synthesize tabId = tabId_;
-@synthesize extensionAction = extensionAction_;
-
-- (void)drawBadgeWithinFrame:(NSRect)frame {
-  gfx::CanvasSkiaPaint canvas(frame, false);
-  canvas.set_composite_alpha(true);
-  gfx::Rect boundingRect(NSRectToCGRect(frame));
-  extensionAction_->PaintBadge(&canvas, boundingRect, tabId_);
-}
-
-- (void)drawInteriorWithFrame:(NSRect)cellFrame inView:(NSView*)controlView {
-  gfx::ScopedNSGraphicsContextSaveGState scopedGState;
-  [super drawInteriorWithFrame:cellFrame inView:controlView];
-  cellFrame.origin.y += kBrowserActionBadgeOriginYOffset;
-  [self drawBadgeWithinFrame:cellFrame];
-}
-
-@end
