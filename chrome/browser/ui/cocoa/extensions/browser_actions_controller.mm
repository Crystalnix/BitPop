--- conflicted
+++ resolved
@@ -20,12 +20,8 @@
 #import "chrome/browser/ui/cocoa/extensions/extension_popup_controller.h"
 #import "chrome/browser/ui/cocoa/image_button_cell.h"
 #import "chrome/browser/ui/cocoa/menu_button.h"
-<<<<<<< HEAD
 #include "chrome/browser/ui/tab_contents/tab_contents.h"
-=======
-#include "chrome/browser/ui/tab_contents/tab_contents_wrapper.h"
 #include "chrome/common/chrome_constants.h"
->>>>>>> 1e84e30f
 #include "chrome/common/chrome_notification_types.h"
 #include "chrome/common/extensions/extension_action.h"
 #include "chrome/common/pref_names.h"
@@ -562,18 +558,13 @@
       [[[BrowserActionButton alloc]
          initWithFrame:buttonFrame
              extension:extension
-<<<<<<< HEAD
                browser:browser_
-=======
-               profile:profile_
                  tabId:[self currentTabId]] autorelease] :
       [[[CustomActionButton alloc]
          initWithFrame:buttonFrame
              extension:extension
-               profile:profile_
->>>>>>> 1e84e30f
+               browser:browser_
                  tabId:[self currentTabId]] autorelease];
-
   [newButton setTarget:self];
   [newButton setAction:@selector(browserActionClicked:)];
   NSString* buttonKey = base::SysUTF8ToNSString(extension->id());
