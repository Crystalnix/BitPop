// Copyright (c) 2012 The Chromium Authors. All rights reserved.
// Use of this source code is governed by a BSD-style license that can be
// found in the LICENSE file.

#include "chrome/browser/ui/cocoa/browser_window_cocoa.h"

#include "base/bind.h"
#include "base/command_line.h"
#include "base/logging.h"
#include "base/mac/mac_util.h"
#include "base/message_loop.h"
#include "base/sys_string_conversions.h"
#include "chrome/app/chrome_command_ids.h"
#include "chrome/browser/bookmarks/bookmark_utils.h"
#include "chrome/browser/download/download_shelf.h"
#include "chrome/browser/facebook_chat/facebook_chatbar.h"
#include "chrome/browser/facebook_chat/facebook_chat_manager.h"
#include "chrome/browser/facebook_chat/facebook_chat_item.h"
#include "chrome/browser/facebook_chat/received_message_info.h"
#include "chrome/browser/facebook_chat/facebook_chat_create_info.h"
#include "chrome/browser/prefs/pref_service.h"
#include "chrome/browser/profiles/profile.h"
#include "chrome/browser/ui/browser.h"
#include "chrome/browser/ui/browser_command_controller.h"
#include "chrome/browser/ui/browser_commands.h"
#include "chrome/browser/ui/browser_list.h"
#include "chrome/browser/ui/browser_tabstrip.h"
#include "chrome/browser/ui/browser_window_state.h"
#import "chrome/browser/ui/cocoa/browser/avatar_button_controller.h"
#import "chrome/browser/ui/cocoa/browser/avatar_menu_bubble_controller.h"
#import "chrome/browser/ui/cocoa/browser/edit_search_engine_cocoa_controller.h"
#import "chrome/browser/ui/cocoa/browser_window_controller.h"
#import "chrome/browser/ui/cocoa/browser_window_utils.h"
#import "chrome/browser/ui/cocoa/chrome_event_processing_window.h"
#import "chrome/browser/ui/cocoa/download/download_shelf_controller.h"
#import "chrome/browser/ui/cocoa/extensions/browser_actions_controller.h"
#import "chrome/browser/ui/cocoa/facebook_chat/facebook_chatbar_controller.h"
#include "chrome/browser/ui/cocoa/find_bar/find_bar_bridge.h"
#import "chrome/browser/ui/cocoa/info_bubble_view.h"
#import "chrome/browser/ui/cocoa/location_bar/location_bar_view_mac.h"
#import "chrome/browser/ui/cocoa/nsmenuitem_additions.h"
#include "chrome/browser/ui/cocoa/restart_browser.h"
#include "chrome/browser/ui/cocoa/status_bubble_mac.h"
#include "chrome/browser/ui/cocoa/task_manager_mac.h"
#import "chrome/browser/ui/cocoa/toolbar/toolbar_controller.h"
#import "chrome/browser/ui/cocoa/web_dialog_window_controller.h"
#import "chrome/browser/ui/cocoa/website_settings_bubble_controller.h"
#include "chrome/browser/ui/page_info_bubble.h"
#include "chrome/browser/ui/tab_contents/tab_contents.h"
#include "chrome/common/chrome_notification_types.h"
#include "chrome/common/pref_names.h"
#include "content/public/browser/native_web_keyboard_event.h"
#include "content/public/browser/notification_details.h"
#include "content/public/browser/notification_source.h"
#include "content/public/browser/web_contents.h"
#include "grit/chromium_strings.h"
#include "grit/generated_resources.h"
#include "ui/base/l10n/l10n_util_mac.h"
#include "ui/gfx/rect.h"

#if defined(ENABLE_ONE_CLICK_SIGNIN)
#import "chrome/browser/ui/cocoa/one_click_signin_bubble_controller.h"
#endif

using content::NativeWebKeyboardEvent;
using content::SSLStatus;
using content::WebContents;

// Replicate specific 10.7 SDK declarations for building with prior SDKs.
#if !defined(MAC_OS_X_VERSION_10_7) || \
    MAC_OS_X_VERSION_MAX_ALLOWED < MAC_OS_X_VERSION_10_7

enum {
  NSWindowAnimationBehaviorDefault = 0,
  NSWindowAnimationBehaviorNone = 2,
  NSWindowAnimationBehaviorDocumentWindow = 3,
  NSWindowAnimationBehaviorUtilityWindow = 4,
  NSWindowAnimationBehaviorAlertPanel = 5
};
typedef NSInteger NSWindowAnimationBehavior;

@interface NSWindow (LionSDKDeclarations)
- (NSWindowAnimationBehavior)animationBehavior;
- (void)setAnimationBehavior:(NSWindowAnimationBehavior)newAnimationBehavior;
@end

#endif  // MAC_OS_X_VERSION_10_7

BrowserWindowCocoa::BrowserWindowCocoa(Browser* browser,
                                       BrowserWindowController* controller)
  : browser_(browser),
    controller_(controller),
    confirm_close_factory_(browser),
    attention_request_id_(0) {

  pref_change_registrar_.Init(browser_->profile()->GetPrefs());
  pref_change_registrar_.Add(prefs::kShowBookmarkBar, this);

<<<<<<< HEAD
  initial_show_state_ = chrome::GetSavedWindowShowState(browser_);
=======
  registrar_.Add(this, content::NOTIFICATION_FACEBOOK_CHATBAR_ADD_CHAT,
                 content::Source<Profile>(browser_->profile()));
  registrar_.Add(this, content::NOTIFICATION_FACEBOOK_CHATBAR_NEW_INCOMING_MESSAGE,
                 content::Source<Profile>(browser_->profile()));
  registrar_.Add(this, content::NOTIFICATION_FACEBOOK_SESSION_LOGGED_OUT,
                 content::Source<Profile>(browser_->profile()));
  registrar_.Add(this, content::NOTIFICATION_FACEBOOK_SESSION_LOGGED_IN,
                 content::Source<Profile>(browser_->profile()));

  initial_show_state_ = browser_->GetSavedWindowShowState();
>>>>>>> 1e84e30f
}

BrowserWindowCocoa::~BrowserWindowCocoa() {
}

void BrowserWindowCocoa::Show() {
  // The Browser associated with this browser window must become the active
  // browser at the time |Show()| is called. This is the natural behaviour under
  // Windows, but |-makeKeyAndOrderFront:| won't send |-windowDidBecomeMain:|
  // until we return to the runloop. Therefore any calls to
  // |BrowserList::GetLastActive()| (for example, in bookmark_util), will return
  // the previous browser instead if we don't explicitly set it here.
  BrowserList::SetLastActive(browser_);

  bool is_session_restore = browser_->is_session_restore();
  NSWindowAnimationBehavior saved_animation_behavior =
      NSWindowAnimationBehaviorDefault;
  bool did_save_animation_behavior = false;
  // Turn off swishing when restoring windows.
  if (is_session_restore &&
      [window() respondsToSelector:@selector(animationBehavior)] &&
      [window() respondsToSelector:@selector(setAnimationBehavior:)]) {
    did_save_animation_behavior = true;
    saved_animation_behavior = [window() animationBehavior];
    [window() setAnimationBehavior:NSWindowAnimationBehaviorNone];
  }

  [window() makeKeyAndOrderFront:controller_];

  // When creating windows from nibs it is necessary to |makeKeyAndOrderFront:|
  // prior to |orderOut:| then |miniaturize:| when restoring windows in the
  // minimized state.
  if (initial_show_state_ == ui::SHOW_STATE_MINIMIZED) {
    [window() orderOut:controller_];
    [window() miniaturize:controller_];
  } else if (initial_show_state_ == ui::SHOW_STATE_FULLSCREEN) {
    chrome::ToggleFullscreenMode(browser_);
  }
  initial_show_state_ = ui::SHOW_STATE_DEFAULT;

  // Restore window animation behavior.
  if (did_save_animation_behavior)
    [window() setAnimationBehavior:saved_animation_behavior];

  browser_->OnWindowDidShow();
}

void BrowserWindowCocoa::ShowInactive() {
  [window() orderFront:controller_];
}

void BrowserWindowCocoa::SetBounds(const gfx::Rect& bounds) {
  gfx::Rect real_bounds = [controller_ enforceMinWindowSize:bounds];

  ExitFullscreen();
  NSRect cocoa_bounds = NSMakeRect(real_bounds.x(), 0,
                                   real_bounds.width(),
                                   real_bounds.height());
  // Flip coordinates based on the primary screen.
  NSScreen* screen = [[NSScreen screens] objectAtIndex:0];
  cocoa_bounds.origin.y =
      NSHeight([screen frame]) - real_bounds.height() - real_bounds.y();

  [window() setFrame:cocoa_bounds display:YES];
}

// Callers assume that this doesn't immediately delete the Browser object.
// The controller implementing the window delegate methods called from
// |-performClose:| must take precautions to ensure that.
void BrowserWindowCocoa::Close() {
  // If there is an overlay window, we contain a tab being dragged between
  // windows. Don't hide the window as it makes the UI extra confused. We can
  // still close the window, as that will happen when the drag completes.
  if ([controller_ overlayWindow]) {
    [controller_ deferPerformClose];
  } else {
    // Make sure we hide the window immediately. Even though performClose:
    // calls orderOut: eventually, it leaves the window on-screen long enough
    // that we start to see tabs shutting down. http://crbug.com/23959
    // TODO(viettrungluu): This is kind of bad, since |-performClose:| calls
    // |-windowShouldClose:| (on its delegate, which is probably the
    // controller) which may return |NO| causing the window to not be closed,
    // thereby leaving a hidden window. In fact, our window-closing procedure
    // involves a (indirect) recursion on |-performClose:|, which is also bad.
    [window() orderOut:controller_];
    [window() performClose:controller_];
  }
}

void BrowserWindowCocoa::Activate() {
  [controller_ activate];
}

void BrowserWindowCocoa::Deactivate() {
  // TODO(jcivelli): http://crbug.com/51364 Implement me.
  NOTIMPLEMENTED();
}

void BrowserWindowCocoa::FlashFrame(bool flash) {
  if (flash) {
    attention_request_id_ = [NSApp requestUserAttention:NSInformationalRequest];
  } else {
    [NSApp cancelUserAttentionRequest:attention_request_id_];
    attention_request_id_ = 0;
  }
}

bool BrowserWindowCocoa::IsAlwaysOnTop() const {
  return false;
}

bool BrowserWindowCocoa::IsActive() const {
  return [window() isKeyWindow];
}

gfx::NativeWindow BrowserWindowCocoa::GetNativeWindow() {
  return window();
}

BrowserWindowTesting* BrowserWindowCocoa::GetBrowserWindowTesting() {
  return NULL;
}

StatusBubble* BrowserWindowCocoa::GetStatusBubble() {
  return [controller_ statusBubble];
}

void BrowserWindowCocoa::UpdateTitleBar() {
  NSString* newTitle =
      base::SysUTF16ToNSString(browser_->GetWindowTitleForCurrentTab());

  pending_window_title_.reset(
      [BrowserWindowUtils scheduleReplaceOldTitle:pending_window_title_.get()
                                     withNewTitle:newTitle
                                        forWindow:window()]);
}

void BrowserWindowCocoa::BookmarkBarStateChanged(
    BookmarkBar::AnimateChangeType change_type) {
  // TODO: route changes to state through this.
}

void BrowserWindowCocoa::UpdateDevTools() {
  [controller_ updateDevToolsForContents:
      chrome::GetActiveWebContents(browser_)];
}

void BrowserWindowCocoa::SetDevToolsDockSide(DevToolsDockSide side) {
  [controller_ setDevToolsDockToRight:side == DEVTOOLS_DOCK_SIDE_RIGHT];
}

void BrowserWindowCocoa::UpdateFriendsSidebarForContents(WebContents *contents) {
  [controller_ updateFriendsForContents: contents];
}

void BrowserWindowCocoa::UpdateLoadingAnimations(bool should_animate) {
  // Do nothing on Mac.
}

void BrowserWindowCocoa::SetStarredState(bool is_starred) {
  [controller_ setStarredState:is_starred ? YES : NO];
}

void BrowserWindowCocoa::SetZoomIconState(ZoomController::ZoomIconState state) {
  // TODO(khorimoto): Find someone to implement this.
}

void BrowserWindowCocoa::SetZoomIconTooltipPercent(int zoom_percent) {
  // TODO(khorimoto): Find someone to implement this.
}

void BrowserWindowCocoa::ShowZoomBubble(int zoom_percent) {
  // TODO(khorimoto): Find someone to implement this.
}

gfx::Rect BrowserWindowCocoa::GetRestoredBounds() const {
  // Flip coordinates based on the primary screen.
  NSScreen* screen = [[NSScreen screens] objectAtIndex:0];
  NSRect frame = [controller_ regularWindowFrame];
  gfx::Rect bounds(frame.origin.x, 0, NSWidth(frame), NSHeight(frame));
  bounds.set_y(NSHeight([screen frame]) - NSMaxY(frame));
  return bounds;
}

gfx::Rect BrowserWindowCocoa::GetBounds() const {
  return GetRestoredBounds();
}

bool BrowserWindowCocoa::IsMaximized() const {
  return [window() isZoomed];
}

bool BrowserWindowCocoa::IsMinimized() const {
  return [window() isMiniaturized];
}

void BrowserWindowCocoa::Maximize() {
  // Zoom toggles so only call if not already maximized.
  if (!IsMaximized())
    [window() zoom:controller_];
}

void BrowserWindowCocoa::Minimize() {
  [window() miniaturize:controller_];
}

void BrowserWindowCocoa::Restore() {
  if (IsMaximized())
    [window() zoom:controller_];  // Toggles zoom mode.
  else if (IsMinimized())
    [window() deminiaturize:controller_];
}

void BrowserWindowCocoa::EnterFullscreen(
      const GURL& url, FullscreenExitBubbleType bubble_type) {
  [controller_ enterFullscreenForURL:url
                          bubbleType:bubble_type];
}

void BrowserWindowCocoa::ExitFullscreen() {
  [controller_ exitFullscreen];
}

void BrowserWindowCocoa::UpdateFullscreenExitBubbleContent(
      const GURL& url,
      FullscreenExitBubbleType bubble_type) {
  [controller_ updateFullscreenExitBubbleURL:url bubbleType:bubble_type];
}

bool BrowserWindowCocoa::IsFullscreen() const {
  return [controller_ isFullscreen];
}

bool BrowserWindowCocoa::IsFullscreenBubbleVisible() const {
  return false;
}

void BrowserWindowCocoa::ConfirmAddSearchProvider(
    TemplateURL* template_url,
    Profile* profile) {
  // The controller will release itself when the window closes.
  EditSearchEngineCocoaController* editor =
      [[EditSearchEngineCocoaController alloc] initWithProfile:profile
                                                      delegate:NULL
                                                   templateURL:template_url];
  [NSApp beginSheet:[editor window]
     modalForWindow:window()
      modalDelegate:controller_
     didEndSelector:@selector(sheetDidEnd:returnCode:context:)
        contextInfo:NULL];
}

LocationBar* BrowserWindowCocoa::GetLocationBar() const {
  return [controller_ locationBarBridge];
}

void BrowserWindowCocoa::SetFocusToLocationBar(bool select_all) {
  [controller_ focusLocationBar:select_all ? YES : NO];
}

void BrowserWindowCocoa::UpdateReloadStopState(bool is_loading, bool force) {
  [controller_ setIsLoading:is_loading force:force];
}

void BrowserWindowCocoa::UpdateToolbar(TabContents* contents,
                                       bool should_restore_state) {
  [controller_ updateToolbarWithContents:contents->web_contents()
                      shouldRestoreState:should_restore_state ? YES : NO];
}

void BrowserWindowCocoa::FocusToolbar() {
  // Not needed on the Mac.
}

void BrowserWindowCocoa::FocusAppMenu() {
  // Chrome uses the standard Mac OS X menu bar, so this isn't needed.
}

void BrowserWindowCocoa::RotatePaneFocus(bool forwards) {
  // Not needed on the Mac.
}

void BrowserWindowCocoa::FocusBookmarksToolbar() {
  // Not needed on the Mac.
}


bool BrowserWindowCocoa::IsBookmarkBarVisible() const {
  return browser_->profile()->GetPrefs()->GetBoolean(prefs::kShowBookmarkBar);
}

bool BrowserWindowCocoa::IsBookmarkBarAnimating() const {
  return [controller_ isBookmarkBarAnimating];
}

bool BrowserWindowCocoa::IsTabStripEditable() const {
  return ![controller_ isDragSessionActive];
}

bool BrowserWindowCocoa::IsToolbarVisible() const {
  return browser_->SupportsWindowFeature(Browser::FEATURE_TOOLBAR) ||
         browser_->SupportsWindowFeature(Browser::FEATURE_LOCATIONBAR);
}

gfx::Rect BrowserWindowCocoa::GetRootWindowResizerRect() const {
  if (IsDownloadShelfVisible())
    return gfx::Rect();
  NSRect tabRect = [controller_ selectedTabGrowBoxRect];
  return gfx::Rect(NSRectToCGRect(tabRect));
}

bool BrowserWindowCocoa::IsPanel() const {
  return false;
}

// This is called from Browser, which in turn is called directly from
// a menu option.  All we do here is set a preference.  The act of
// setting the preference sends notifications to all windows who then
// know what to do.
void BrowserWindowCocoa::ToggleBookmarkBar() {
  bookmark_utils::ToggleWhenVisible(browser_->profile());
}

void BrowserWindowCocoa::AddFindBar(
    FindBarCocoaController* find_bar_cocoa_controller) {
  [controller_ addFindBar:find_bar_cocoa_controller];
}

void BrowserWindowCocoa::ShowUpdateChromeDialog() {
  restart_browser::RequestRestart(window());
}

void BrowserWindowCocoa::ShowTaskManager() {
  TaskManagerMac::Show(false);
}

void BrowserWindowCocoa::ShowBackgroundPages() {
  TaskManagerMac::Show(true);
}

void BrowserWindowCocoa::ShowBookmarkBubble(const GURL& url,
                                            bool already_bookmarked) {
  [controller_ showBookmarkBubbleForURL:url
                      alreadyBookmarked:(already_bookmarked ? YES : NO)];
}

void BrowserWindowCocoa::ShowChromeToMobileBubble() {
  [controller_ showChromeToMobileBubble];
}

#if defined(ENABLE_ONE_CLICK_SIGNIN)
void BrowserWindowCocoa::ShowOneClickSigninBubble(
      const StartSyncCallback& start_sync_callback) {
  OneClickSigninBubbleController* bubble_controller =
      [[OneClickSigninBubbleController alloc]
        initWithBrowserWindowController:cocoa_controller()
                    start_sync_callback:start_sync_callback];
  [bubble_controller showWindow:nil];
}
#endif

bool BrowserWindowCocoa::IsDownloadShelfVisible() const {
  return [controller_ isDownloadShelfVisible] != NO;
}

DownloadShelf* BrowserWindowCocoa::GetDownloadShelf() {
  DownloadShelfController* shelfController = [controller_ downloadShelf];
  return [shelfController bridge];
}

<<<<<<< HEAD
=======
bool BrowserWindowCocoa::IsChatbarVisible() const {
  return [controller_ isChatbarVisible] != NO;
}

FacebookChatbar* BrowserWindowCocoa::GetChatbar() {
  FacebookChatbarController *chatbarController = [controller_ facebookChatbar];
  return [chatbarController bridge];
}

bool BrowserWindowCocoa::IsFriendsSidebarVisible() const {
  return [controller_ isFriendsSidebarVisible] != NO;
}

void BrowserWindowCocoa::CreateFriendsSidebarIfNeeded() {
  //[controller_ createFriendsSidebarIfNeeded];
}

void BrowserWindowCocoa::ShowCollectedCookiesDialog(
    TabContentsWrapper* wrapper) {
  // Deletes itself on close.
  new CollectedCookiesMac(GetNativeHandle(), wrapper);
}

>>>>>>> 1e84e30f
// We allow closing the window here since the real quit decision on Mac is made
// in [AppController quit:].
void BrowserWindowCocoa::ConfirmBrowserCloseWithPendingDownloads() {
  // Call InProgressDownloadResponse asynchronously to avoid a crash when the
  // browser window is closed here (http://crbug.com/44454).
  MessageLoop::current()->PostTask(FROM_HERE,
      base::Bind(&Browser::InProgressDownloadResponse,
                 confirm_close_factory_.GetWeakPtr(), true));
}

void BrowserWindowCocoa::UserChangedTheme() {
  [controller_ userChangedTheme];
}

int BrowserWindowCocoa::GetExtraRenderViewHeight() const {
  // Currently this is only used on linux.
  return 0;
}

void BrowserWindowCocoa::WebContentsFocused(WebContents* contents) {
  NOTIMPLEMENTED();
}

void BrowserWindowCocoa::ShowPageInfo(WebContents* web_contents,
                                      const GURL& url,
                                      const SSLStatus& ssl,
                                      bool show_history) {
  chrome::ShowPageInfoBubble(window(), web_contents, url, ssl, show_history,
                             browser_);
}

void BrowserWindowCocoa::ShowWebsiteSettings(
    Profile* profile,
    TabContents* tab_contents,
    const GURL& url,
    const content::SSLStatus& ssl,
    bool show_history) {
  WebsiteSettingsUIBridge::Show(
      window(), profile, tab_contents, url, ssl);
}

void BrowserWindowCocoa::ShowAppMenu() {
  // No-op. Mac doesn't support showing the menus via alt keys.
}

bool BrowserWindowCocoa::PreHandleKeyboardEvent(
    const NativeWebKeyboardEvent& event, bool* is_keyboard_shortcut) {
  if (![BrowserWindowUtils shouldHandleKeyboardEvent:event])
    return false;

  int id = [BrowserWindowUtils getCommandId:event];
  if (id == -1)
    return false;

  if (browser_->command_controller()->IsReservedCommandOrKey(id, event)) {
      return [BrowserWindowUtils handleKeyboardEvent:event.os_event
                                            inWindow:window()];
  }

  DCHECK(is_keyboard_shortcut);
  *is_keyboard_shortcut = true;
  return false;
}

void BrowserWindowCocoa::HandleKeyboardEvent(
    const NativeWebKeyboardEvent& event) {
  if ([BrowserWindowUtils shouldHandleKeyboardEvent:event])
    [BrowserWindowUtils handleKeyboardEvent:event.os_event inWindow:window()];
}

void BrowserWindowCocoa::ShowCreateChromeAppShortcutsDialog(
    Profile* profile, const extensions::Extension* app) {
  NOTIMPLEMENTED();
}

void BrowserWindowCocoa::Cut() {
  [NSApp sendAction:@selector(cut:) to:nil from:nil];
}

void BrowserWindowCocoa::Copy() {
  [NSApp sendAction:@selector(copy:) to:nil from:nil];
}

void BrowserWindowCocoa::Paste() {
  [NSApp sendAction:@selector(paste:) to:nil from:nil];
}

void BrowserWindowCocoa::OpenTabpose() {
  [controller_ openTabpose];
}

void BrowserWindowCocoa::EnterPresentationMode(
      const GURL& url,
      FullscreenExitBubbleType bubble_type) {
  [controller_ enterPresentationModeForURL:url
                                bubbleType:bubble_type];
}

void BrowserWindowCocoa::ExitPresentationMode() {
  [controller_ exitPresentationMode];
}

bool BrowserWindowCocoa::InPresentationMode() {
  return [controller_ inPresentationMode];
}

void BrowserWindowCocoa::ShowInstant(TabContents* preview) {
  [controller_ showInstant:preview->web_contents()];
}

void BrowserWindowCocoa::HideInstant() {
  [controller_ hideInstant];
}

gfx::Rect BrowserWindowCocoa::GetInstantBounds() {
  // Flip coordinates based on the primary screen.
  NSScreen* screen = [[NSScreen screens] objectAtIndex:0];
  NSRect monitorFrame = [screen frame];
  NSRect frame = [controller_ instantFrame];
  gfx::Rect bounds(NSRectToCGRect(frame));
  bounds.set_y(NSHeight(monitorFrame) - bounds.y() - bounds.height());
  return bounds;
}

WindowOpenDisposition BrowserWindowCocoa::GetDispositionForPopupBounds(
    const gfx::Rect& bounds) {
  // In Lion fullscreen mode, convert popups into tabs.
  if (base::mac::IsOSLionOrLater() && IsFullscreen())
    return NEW_FOREGROUND_TAB;
  return NEW_POPUP;
}

FindBar* BrowserWindowCocoa::CreateFindBar() {
  // We could push the AddFindBar() call into the FindBarBridge
  // constructor or the FindBarCocoaController init, but that makes
  // unit testing difficult, since we would also require a
  // BrowserWindow object.
  FindBarBridge* bridge = new FindBarBridge();
  AddFindBar(bridge->find_bar_cocoa_controller());
  return bridge;
}

void BrowserWindowCocoa::Observe(int type,
                                 const content::NotificationSource& source,
                                 const content::NotificationDetails& details) {
  switch (type) {
    case chrome::NOTIFICATION_PREF_CHANGED: {
      const std::string& pref_name =
          *content::Details<std::string>(details).ptr();
      DCHECK(pref_name == prefs::kShowBookmarkBar);
      [controller_ updateBookmarkBarVisibilityWithAnimation:YES];
      break;
    }
    case content::NOTIFICATION_FACEBOOK_CHATBAR_ADD_CHAT: {
        if (browser_->is_type_tabbed()) {
          content::Details<FacebookChatCreateInfo> chat_info(details);
          FacebookChatManager *mgr = browser_->profile()->GetFacebookChatManager();
          // the next call returns the found element if jid's equal
          FacebookChatItem *newItem = mgr->CreateFacebookChat(*(chat_info.ptr()));
          if (IsActive())
            newItem->set_needs_activation(true);
          else
            newItem->set_needs_activation(false);
          GetChatbar()->AddChatItem(newItem);
          //mgr->StartChat(newItem->jid());
        }
      }
      break;
    case content::NOTIFICATION_FACEBOOK_CHATBAR_NEW_INCOMING_MESSAGE: {
        if (browser_->is_type_tabbed()) {
          content::Details<ReceivedMessageInfo> msg_info(details);
          FacebookChatManager *mgr =
              browser_->profile()->GetFacebookChatManager();
          FacebookChatItem *item = mgr->GetItem(msg_info->chatCreateInfo->jid);
          item->set_needs_activation(false);
          GetChatbar()->AddChatItem(item);
        }
      }
      break;
    case content::NOTIFICATION_FACEBOOK_SESSION_LOGGED_OUT:
      if (browser_->is_type_tabbed()) {
        GetChatbar()->RemoveAll();
        [[[controller_ toolbarController] browserActionsController] hideFacebookExtensions];
      }
      break;
    case content::NOTIFICATION_FACEBOOK_SESSION_LOGGED_IN:
      if (browser_->is_type_tabbed()) {
        [[[controller_ toolbarController] browserActionsController] showFacebookExtensions];
      }
      break;
    default:
      NOTREACHED();  // we don't ask for anything else!
      break;
  }
}

void BrowserWindowCocoa::DestroyBrowser() {
  [controller_ destroyBrowser];

  // at this point the controller is dead (autoreleased), so
  // make sure we don't try to reference it any more.
}

NSWindow* BrowserWindowCocoa::window() const {
  return [controller_ window];
}

void BrowserWindowCocoa::ShowAvatarBubble(WebContents* web_contents,
                                          const gfx::Rect& rect) {
  NSView* view = web_contents->GetNativeView();
  NSRect bounds = [view bounds];
  NSPoint point;
  point.x = NSMinX(bounds) + rect.right();
  // The view's origin is at the bottom but |rect|'s origin is at the top.
  point.y = NSMaxY(bounds) - rect.bottom();
  point = [view convertPoint:point toView:nil];
  point = [[view window] convertBaseToScreen:point];

  // |menu| will automatically release itself on close.
  AvatarMenuBubbleController* menu =
      [[AvatarMenuBubbleController alloc] initWithBrowser:browser_
                                               anchoredAt:point];
  [[menu bubble] setAlignment:info_bubble::kAlignEdgeToAnchorEdge];
  [menu showWindow:nil];
}

void BrowserWindowCocoa::ShowAvatarBubbleFromAvatarButton() {
  [[controller_ avatarButtonController] showAvatarBubble];
}<|MERGE_RESOLUTION|>--- conflicted
+++ resolved
@@ -96,9 +96,6 @@
   pref_change_registrar_.Init(browser_->profile()->GetPrefs());
   pref_change_registrar_.Add(prefs::kShowBookmarkBar, this);
 
-<<<<<<< HEAD
-  initial_show_state_ = chrome::GetSavedWindowShowState(browser_);
-=======
   registrar_.Add(this, content::NOTIFICATION_FACEBOOK_CHATBAR_ADD_CHAT,
                  content::Source<Profile>(browser_->profile()));
   registrar_.Add(this, content::NOTIFICATION_FACEBOOK_CHATBAR_NEW_INCOMING_MESSAGE,
@@ -108,8 +105,7 @@
   registrar_.Add(this, content::NOTIFICATION_FACEBOOK_SESSION_LOGGED_IN,
                  content::Source<Profile>(browser_->profile()));
 
-  initial_show_state_ = browser_->GetSavedWindowShowState();
->>>>>>> 1e84e30f
+  initial_show_state_ = chrome::GetSavedWindowShowState(browser_);
 }
 
 BrowserWindowCocoa::~BrowserWindowCocoa() {
@@ -480,8 +476,6 @@
   return [shelfController bridge];
 }
 
-<<<<<<< HEAD
-=======
 bool BrowserWindowCocoa::IsChatbarVisible() const {
   return [controller_ isChatbarVisible] != NO;
 }
@@ -499,13 +493,6 @@
   //[controller_ createFriendsSidebarIfNeeded];
 }
 
-void BrowserWindowCocoa::ShowCollectedCookiesDialog(
-    TabContentsWrapper* wrapper) {
-  // Deletes itself on close.
-  new CollectedCookiesMac(GetNativeHandle(), wrapper);
-}
-
->>>>>>> 1e84e30f
 // We allow closing the window here since the real quit decision on Mac is made
 // in [AppController quit:].
 void BrowserWindowCocoa::ConfirmBrowserCloseWithPendingDownloads() {
