--- conflicted
+++ resolved
@@ -438,7 +438,6 @@
 bool NativePanelTestingCocoa::IsAnimatingBounds() const {
   return [native_panel_window_->controller_ isAnimatingBounds];
 }
-<<<<<<< HEAD
 
 bool NativePanelTestingCocoa::IsButtonVisible(
     panel::TitlebarButtonType button_type) const {
@@ -454,7 +453,6 @@
   }
   return false;
 }
-=======
 /*
 bool PanelBrowserWindowCocoa::IsChatbarVisible() const {
   NOTIMPLEMENTED();
@@ -465,5 +463,4 @@
   NOTIMPLEMENTED();
   return NULL;
 }
-*/
->>>>>>> 1e84e30f
+*/