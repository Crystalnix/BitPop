// Copyright (c) 2012 The Chromium Authors. All rights reserved.
// Use of this source code is governed by a BSD-style license that can be
// found in the LICENSE file.

#include "chrome/browser/ui/toolbar/wrench_menu_model.h"

#include <algorithm>
#include <cmath>

#include "base/command_line.h"
#include "base/i18n/number_formatting.h"
#include "base/string_number_conversions.h"
#include "base/string_util.h"
#include "base/utf_string_conversions.h"
#include "chrome/app/chrome_command_ids.h"
#include "chrome/browser/browser_process.h"
#include "chrome/browser/defaults.h"
#include "chrome/browser/prefs/pref_service.h"
#include "chrome/browser/profiles/profile.h"
#include "chrome/browser/profiles/profile_manager.h"
#include "chrome/browser/signin/signin_manager.h"
#include "chrome/browser/signin/signin_manager_factory.h"
#include "chrome/browser/sync/profile_sync_service.h"
#include "chrome/browser/sync/profile_sync_service_factory.h"
#include "chrome/browser/sync/sync_global_error.h"
#include "chrome/browser/sync/sync_ui_util.h"
#include "chrome/browser/task_manager/task_manager.h"
#include "chrome/browser/ui/browser.h"
#include "chrome/browser/ui/browser_commands.h"
#include "chrome/browser/ui/browser_finder.h"
#include "chrome/browser/ui/browser_tabstrip.h"
#include "chrome/browser/ui/browser_window.h"
#include "chrome/browser/ui/global_error/global_error.h"
#include "chrome/browser/ui/global_error/global_error_service.h"
#include "chrome/browser/ui/global_error/global_error_service_factory.h"
#include "chrome/browser/ui/search/search.h"
#include "chrome/browser/ui/tabs/tab_strip_model.h"
#include "chrome/browser/ui/toolbar/bookmark_sub_menu_model.h"
#include "chrome/browser/ui/toolbar/encoding_menu_controller.h"
#include "chrome/browser/ui/toolbar/recent_tabs_sub_menu_model.h"
#include "chrome/browser/upgrade_detector.h"
#include "chrome/common/chrome_paths.h"
#include "chrome/common/chrome_switches.h"
#include "chrome/common/pref_names.h"
#include "chrome/common/profiling.h"
#include "content/public/browser/host_zoom_map.h"
#include "content/public/browser/navigation_entry.h"
#include "content/public/browser/notification_service.h"
#include "content/public/browser/notification_source.h"
#include "content/public/browser/notification_types.h"
#include "content/public/browser/user_metrics.h"
#include "content/public/browser/web_contents.h"
#include "grit/chromium_strings.h"
#include "grit/generated_resources.h"
#include "grit/theme_resources.h"
#include "third_party/skia/include/core/SkBitmap.h"
#include "ui/base/l10n/l10n_util.h"
#include "ui/base/layout.h"
#include "ui/base/models/button_menu_item_model.h"
#include "ui/base/resource/resource_bundle.h"
#include "ui/gfx/image/image.h"
#include "ui/gfx/image/image_skia.h"

#if defined(OS_WIN)
#include "base/win/metro.h"
#include "base/win/windows_version.h"
#include "chrome/browser/enumerate_modules_model_win.h"
#include "chrome/browser/ui/metro_pin_tab_helper_win.h"
#include "win8/util/win8_util.h"
#endif

#if defined(USE_ASH)
#include "ash/shell.h"
#endif

using content::HostZoomMap;
using content::UserMetricsAction;
using content::WebContents;

////////////////////////////////////////////////////////////////////////////////
// EncodingMenuModel

EncodingMenuModel::EncodingMenuModel(Browser* browser)
    : ALLOW_THIS_IN_INITIALIZER_LIST(ui::SimpleMenuModel(this)),
      browser_(browser) {
  Build();
}

EncodingMenuModel::~EncodingMenuModel() {
}

void EncodingMenuModel::Build() {
  EncodingMenuController::EncodingMenuItemList encoding_menu_items;
  EncodingMenuController encoding_menu_controller;
  encoding_menu_controller.GetEncodingMenuItems(browser_->profile(),
                                                &encoding_menu_items);

  int group_id = 0;
  EncodingMenuController::EncodingMenuItemList::iterator it =
      encoding_menu_items.begin();
  for (; it != encoding_menu_items.end(); ++it) {
    int id = it->first;
    string16& label = it->second;
    if (id == 0) {
      AddSeparator(ui::NORMAL_SEPARATOR);
    } else {
      if (id == IDC_ENCODING_AUTO_DETECT) {
        AddCheckItem(id, label);
      } else {
        // Use the id of the first radio command as the id of the group.
        if (group_id <= 0)
          group_id = id;
        AddRadioItem(id, label, group_id);
      }
    }
  }
}

bool EncodingMenuModel::IsCommandIdChecked(int command_id) const {
  WebContents* current_tab = chrome::GetActiveWebContents(browser_);
  if (!current_tab)
    return false;
  EncodingMenuController controller;
  return controller.IsItemChecked(browser_->profile(),
                                  current_tab->GetEncoding(), command_id);
}

bool EncodingMenuModel::IsCommandIdEnabled(int command_id) const {
  bool enabled = chrome::IsCommandEnabled(browser_, command_id);
  // Special handling for the contents of the Encoding submenu. On Mac OS,
  // instead of enabling/disabling the top-level menu item, the submenu's
  // contents get disabled, per Apple's HIG.
#if defined(OS_MACOSX)
  enabled &= chrome::IsCommandEnabled(browser_, IDC_ENCODING_MENU);
#endif
  return enabled;
}

bool EncodingMenuModel::GetAcceleratorForCommandId(
    int command_id,
    ui::Accelerator* accelerator) {
  return false;
}

void EncodingMenuModel::ExecuteCommand(int command_id) {
  chrome::ExecuteCommand(browser_, command_id);
}

////////////////////////////////////////////////////////////////////////////////
// ZoomMenuModel

ZoomMenuModel::ZoomMenuModel(ui::SimpleMenuModel::Delegate* delegate)
    : SimpleMenuModel(delegate) {
  Build();
}

ZoomMenuModel::~ZoomMenuModel() {
}

void ZoomMenuModel::Build() {
  AddItemWithStringId(IDC_ZOOM_PLUS, IDS_ZOOM_PLUS);
  AddItemWithStringId(IDC_ZOOM_NORMAL, IDS_ZOOM_NORMAL);
  AddItemWithStringId(IDC_ZOOM_MINUS, IDS_ZOOM_MINUS);
}

////////////////////////////////////////////////////////////////////////////////
// ToolsMenuModel

ToolsMenuModel::ToolsMenuModel(ui::SimpleMenuModel::Delegate* delegate,
                               Browser* browser)
    : SimpleMenuModel(delegate) {
  Build(browser);
}

ToolsMenuModel::~ToolsMenuModel() {}

void ToolsMenuModel::Build(Browser* browser) {
#if !defined(OS_CHROMEOS) && !defined(OS_MACOSX)
  AddItemWithStringId(IDC_CREATE_SHORTCUTS, IDS_CREATE_SHORTCUTS);
  AddSeparator(ui::NORMAL_SEPARATOR);
#endif

  AddItemWithStringId(IDC_MANAGE_EXTENSIONS, IDS_SHOW_EXTENSIONS);

  if (chrome::CanOpenTaskManager())
    AddItemWithStringId(IDC_TASK_MANAGER, IDS_TASK_MANAGER);

  AddItemWithStringId(IDC_CLEAR_BROWSING_DATA, IDS_CLEAR_BROWSING_DATA);

  AddSeparator(ui::NORMAL_SEPARATOR);

#if !defined(OS_CHROMEOS)
  // Show IDC_FEEDBACK in "Tools" menu for non-ChromeOS platforms.
  AddItemWithStringId(IDC_FEEDBACK, IDS_FEEDBACK);
  AddSeparator(ui::NORMAL_SEPARATOR);
#endif

  encoding_menu_model_.reset(new EncodingMenuModel(browser));
  AddSubMenuWithStringId(IDC_ENCODING_MENU, IDS_ENCODING_MENU,
                         encoding_menu_model_.get());
  AddItemWithStringId(IDC_VIEW_SOURCE, IDS_VIEW_SOURCE);
  AddItemWithStringId(IDC_DEV_TOOLS, IDS_DEV_TOOLS);
  AddItemWithStringId(IDC_DEV_TOOLS_CONSOLE, IDS_DEV_TOOLS_CONSOLE);

#if defined(ENABLE_PROFILING) && !defined(NO_TCMALLOC)
  AddSeparator(ui::NORMAL_SEPARATOR);
  AddCheckItemWithStringId(IDC_PROFILING_ENABLED, IDS_PROFILING_ENABLED);
#endif
}

////////////////////////////////////////////////////////////////////////////////
// WrenchMenuModel

WrenchMenuModel::WrenchMenuModel(ui::AcceleratorProvider* provider,
                                 Browser* browser,
                                 bool is_new_menu,
                                 bool supports_new_separators)
    : ALLOW_THIS_IN_INITIALIZER_LIST(ui::SimpleMenuModel(this)),
      provider_(provider),
      browser_(browser),
      tab_strip_model_(browser_->tab_strip_model()) {
  Build(is_new_menu, supports_new_separators);
  UpdateZoomControls();

  tab_strip_model_->AddObserver(this);

  registrar_.Add(
      this, content::NOTIFICATION_ZOOM_LEVEL_CHANGED,
      content::Source<HostZoomMap>(
          HostZoomMap::GetForBrowserContext(browser_->profile())));
  registrar_.Add(this, content::NOTIFICATION_NAV_ENTRY_COMMITTED,
                 content::NotificationService::AllSources());
}

WrenchMenuModel::~WrenchMenuModel() {
  if (tab_strip_model_)
    tab_strip_model_->RemoveObserver(this);
}

bool WrenchMenuModel::DoesCommandIdDismissMenu(int command_id) const {
  return command_id != IDC_ZOOM_MINUS && command_id != IDC_ZOOM_PLUS;
}

bool WrenchMenuModel::IsItemForCommandIdDynamic(int command_id) const {
  return command_id == IDC_ZOOM_PERCENT_DISPLAY ||
#if defined(OS_MACOSX)
         command_id == IDC_FULLSCREEN ||
#elif defined(OS_WIN)
         command_id == IDC_PIN_TO_START_SCREEN ||
#endif
         command_id == IDC_VIEW_BACKGROUND_PAGES ||
         command_id == IDC_UPGRADE_DIALOG ||
         command_id == IDC_SHOW_SYNC_SETUP;
}

string16 WrenchMenuModel::GetLabelForCommandId(int command_id) const {
  switch (command_id) {
    case IDC_ZOOM_PERCENT_DISPLAY:
      return zoom_label_;
#if defined(OS_MACOSX)
    case IDC_FULLSCREEN: {
      int string_id = IDS_ENTER_FULLSCREEN_MAC;  // Default to Enter.
      // Note: On startup, |window()| may be NULL.
      if (browser_->window() && browser_->window()->IsFullscreen())
        string_id = IDS_EXIT_FULLSCREEN_MAC;
      return l10n_util::GetStringUTF16(string_id);
    }
#elif defined(OS_WIN)
    case IDC_PIN_TO_START_SCREEN: {
      int string_id = IDS_PIN_TO_START_SCREEN;
      WebContents* web_contents = chrome::GetActiveWebContents(browser_);
      MetroPinTabHelper* tab_helper =
          web_contents ? MetroPinTabHelper::FromWebContents(web_contents)
                       : NULL;
      if (tab_helper && tab_helper->IsPinned())
        string_id = IDS_UNPIN_FROM_START_SCREEN;
      return l10n_util::GetStringUTF16(string_id);
    }
#endif
    case IDC_VIEW_BACKGROUND_PAGES: {
      string16 num_background_pages = base::FormatNumber(
          TaskManager::GetBackgroundPageCount());
      return l10n_util::GetStringFUTF16(IDS_VIEW_BACKGROUND_PAGES,
                                        num_background_pages);
    }
    case IDC_UPGRADE_DIALOG:
      return l10n_util::GetStringUTF16(IDS_UPDATE_NOW);
    case IDC_SHOW_SYNC_SETUP: {
      ProfileSyncService* service =
          ProfileSyncServiceFactory::GetInstance()->GetForProfile(
              browser_->profile()->GetOriginalProfile());
      SyncGlobalError* error = service->sync_global_error();
      if (error && error->HasCustomizedSyncMenuItem())
        return error->MenuItemLabel();
      if (service->HasSyncSetupCompleted()) {
        std::string username = browser_->profile()->GetPrefs()->GetString(
            prefs::kGoogleServicesUsername);
        if (!username.empty()) {
          return l10n_util::GetStringFUTF16(IDS_SYNC_MENU_SYNCED_LABEL,
                                            UTF8ToUTF16(username));
        }
      }
      return l10n_util::GetStringFUTF16(IDS_SYNC_MENU_PRE_SYNCED_LABEL,
          l10n_util::GetStringUTF16(IDS_SHORT_PRODUCT_NAME));
    }
    default:
      NOTREACHED();
      return string16();
  }
}

bool WrenchMenuModel::GetIconForCommandId(int command_id,
                                          gfx::Image* icon) const {
  ui::ResourceBundle& rb = ui::ResourceBundle::GetSharedInstance();
  switch (command_id) {
    case IDC_UPGRADE_DIALOG: {
      if (UpgradeDetector::GetInstance()->notify_upgrade()) {
        *icon = rb.GetNativeImageNamed(
            UpgradeDetector::GetInstance()->GetIconResourceID(
                UpgradeDetector::UPGRADE_ICON_TYPE_MENU_ICON));
        return true;
      }
      return false;
    }
    case IDC_SHOW_SYNC_SETUP: {
      ProfileSyncService* service =
          ProfileSyncServiceFactory::GetInstance()->GetForProfile(
              browser_->profile()->GetOriginalProfile());
      SyncGlobalError* error = service->sync_global_error();
      if (error && error->HasCustomizedSyncMenuItem()) {
        int icon_id = error->MenuItemIconResourceID();
        if (icon_id) {
          *icon = rb.GetNativeImageNamed(icon_id);
          return true;
        }
      }
      return false;
    }
    default:
      break;
  }
  return false;
}

void WrenchMenuModel::ExecuteCommand(int command_id) {
  GlobalError* error = GlobalErrorServiceFactory::GetForProfile(
      browser_->profile())->GetGlobalErrorByMenuItemCommandID(command_id);
  if (error) {
    error->ExecuteMenuItem(browser_);
    return;
  }

  if (command_id == IDC_SHOW_SYNC_SETUP) {
    ProfileSyncService* service =
        ProfileSyncServiceFactory::GetInstance()->GetForProfile(
            browser_->profile()->GetOriginalProfile());
    SyncGlobalError* error = service->sync_global_error();
    if (error && error->HasCustomizedSyncMenuItem()) {
      error->ExecuteMenuItem(browser_);
      return;
    }
  }

  if (command_id == IDC_HELP_PAGE_VIA_MENU)
    content::RecordAction(UserMetricsAction("ShowHelpTabViaWrenchMenu"));

  chrome::ExecuteCommand(browser_, command_id);
}

bool WrenchMenuModel::IsCommandIdChecked(int command_id) const {
  if (command_id == IDC_SHOW_BOOKMARK_BAR) {
    return browser_->profile()->GetPrefs()->GetBoolean(prefs::kShowBookmarkBar);
  } else if (command_id == IDC_PROFILING_ENABLED) {
    return Profiling::BeingProfiled();
  } else if (command_id == IDC_TOGGLE_REQUEST_TABLET_SITE) {
    return chrome::IsRequestingTabletSite(browser_);
  }

  return false;
}

bool WrenchMenuModel::IsCommandIdEnabled(int command_id) const {
  GlobalError* error = GlobalErrorServiceFactory::GetForProfile(
      browser_->profile())->GetGlobalErrorByMenuItemCommandID(command_id);
  if (error)
    return true;

  return chrome::IsCommandEnabled(browser_, command_id);
}

bool WrenchMenuModel::IsCommandIdVisible(int command_id) const {
#if defined(OS_WIN)
  if (command_id == IDC_VIEW_INCOMPATIBILITIES) {
    EnumerateModulesModel* loaded_modules =
        EnumerateModulesModel::GetInstance();
    if (loaded_modules->confirmed_bad_modules_detected() <= 0)
      return false;
    loaded_modules->AcknowledgeConflictNotification();
    return true;
  } else if (command_id == IDC_PIN_TO_START_SCREEN) {
    return base::win::IsMetroProcess();
#else
  if (command_id == IDC_VIEW_INCOMPATIBILITIES ||
      command_id == IDC_PIN_TO_START_SCREEN) {
    return false;
#endif
  } else if (command_id == IDC_UPGRADE_DIALOG) {
    return UpgradeDetector::GetInstance()->notify_upgrade();
  } else if (command_id == IDC_VIEW_BACKGROUND_PAGES) {
    return TaskManager::GetBackgroundPageCount() > 0;
  }
  return true;
}

bool WrenchMenuModel::GetAcceleratorForCommandId(
      int command_id,
      ui::Accelerator* accelerator) {
  return provider_->GetAcceleratorForCommandId(command_id, accelerator);
}

void WrenchMenuModel::ActiveTabChanged(WebContents* old_contents,
                                       WebContents* new_contents,
                                       int index,
                                       bool user_gesture) {
  // The user has switched between tabs and the new tab may have a different
  // zoom setting.
  UpdateZoomControls();
}

void WrenchMenuModel::TabReplacedAt(TabStripModel* tab_strip_model,
                                    WebContents* old_contents,
                                    WebContents* new_contents,
                                    int index) {
  UpdateZoomControls();
}

void WrenchMenuModel::TabStripModelDeleted() {
  // During views shutdown, the tabstrip model/browser is deleted first, while
  // it is the opposite in gtk land.
  tab_strip_model_->RemoveObserver(this);
  tab_strip_model_ = NULL;
}

void WrenchMenuModel::Observe(int type,
                              const content::NotificationSource& source,
                              const content::NotificationDetails& details) {
  switch (type) {
    case content::NOTIFICATION_ZOOM_LEVEL_CHANGED:
    case content::NOTIFICATION_NAV_ENTRY_COMMITTED:
      UpdateZoomControls();
      break;
    default:
      NOTREACHED();
  }
}

// For testing.
WrenchMenuModel::WrenchMenuModel()
    : ALLOW_THIS_IN_INITIALIZER_LIST(ui::SimpleMenuModel(this)),
      provider_(NULL),
      browser_(NULL),
      tab_strip_model_(NULL) {
}

void WrenchMenuModel::Build(bool is_new_menu, bool supports_new_separators) {
#if defined(USE_AURA)
  if (is_new_menu)
    AddSeparator(ui::SPACING_SEPARATOR);
#endif

  AddItemWithStringId(IDC_NEW_TAB, IDS_NEW_TAB);
#if defined(OS_WIN)
  if (win8::IsSingleWindowMetroMode()) {
    // In Win8's single window Metro mode, we only show the New Window options
    // if there isn't already a window of the requested type (incognito or not)
    // that is available.
    if (browser_->profile()->IsOffTheRecord()) {
      if (chrome::FindBrowserWithProfile(
              browser_->profile()->GetOriginalProfile(),
              browser_->host_desktop_type()) == NULL) {
        AddItemWithStringId(IDC_NEW_WINDOW, IDS_NEW_WINDOW);
      }
    } else if (!browser_->profile()->HasOffTheRecordProfile()) {
      AddItemWithStringId(IDC_NEW_INCOGNITO_WINDOW, IDS_NEW_INCOGNITO_WINDOW);
    }
  } else {
    AddItemWithStringId(IDC_NEW_WINDOW, IDS_NEW_WINDOW);
    AddItemWithStringId(IDC_NEW_INCOGNITO_WINDOW, IDS_NEW_INCOGNITO_WINDOW);
  }
#else  // defined(OS_WIN)
  AddItemWithStringId(IDC_NEW_WINDOW, IDS_NEW_WINDOW);
#if defined(OS_CHROMEOS)
  if (!CommandLine::ForCurrentProcess()->HasSwitch(switches::kGuestSession))
    AddItemWithStringId(IDC_NEW_INCOGNITO_WINDOW, IDS_NEW_INCOGNITO_WINDOW);
#else
  AddItemWithStringId(IDC_NEW_INCOGNITO_WINDOW, IDS_NEW_INCOGNITO_WINDOW);
#endif

#endif  // else of defined(OS_WIN)

#if defined(USE_ASH)
  if (chrome::HOST_DESKTOP_TYPE_NATIVE != chrome::HOST_DESKTOP_TYPE_ASH) {
    AddItemWithStringId(IDC_TOGGLE_ASH_DESKTOP,
                        ash::Shell::HasInstance() ? IDS_CLOSE_ASH_DESKTOP :
                                                    IDS_OPEN_ASH_DESKTOP);
  }
#endif

  bookmark_sub_menu_model_.reset(new BookmarkSubMenuModel(this, browser_));
  AddSubMenuWithStringId(IDC_BOOKMARKS_MENU, IDS_BOOKMARKS_MENU,
                         bookmark_sub_menu_model_.get());

  if (chrome::search::IsInstantExtendedAPIEnabled(browser_->profile())) {
    recent_tabs_sub_menu_model_.reset(new RecentTabsSubMenuModel(provider_,
                                                                 browser_,
                                                                 NULL));
    AddSubMenuWithStringId(IDC_RECENT_TABS_MENU, IDS_RECENT_TABS_MENU,
                           recent_tabs_sub_menu_model_.get());
  }

#if defined(OS_WIN)
  if (base::win::IsMetroProcess()) {
    // Metro mode, add the 'Relaunch Chrome in desktop mode'.
    AddSeparator(ui::SPACING_SEPARATOR);
    AddItemWithStringId(IDC_WIN8_DESKTOP_RESTART, IDS_WIN8_DESKTOP_RESTART);
  } else if (base::win::GetVersion() >= base::win::VERSION_WIN8) {
    // In Windows 8 desktop, add the 'Relaunch Chrome in Windows 8 mode'.
    AddSeparator(ui::SPACING_SEPARATOR);
    AddItemWithStringId(IDC_WIN8_METRO_RESTART, IDS_WIN8_METRO_RESTART);
  }
#endif

  // Append the full menu including separators. The final separator only gets
  // appended when this is a touch menu - otherwise it would get added twice.
  CreateCutCopyPasteMenu(is_new_menu);

  if (!is_new_menu)
    CreateZoomMenu(is_new_menu);

  AddItemWithStringId(IDC_SAVE_PAGE, IDS_SAVE_PAGE);
  AddItemWithStringId(IDC_FIND, IDS_FIND);
  AddItemWithStringId(IDC_PRINT, IDS_PRINT);

  tools_menu_model_.reset(new ToolsMenuModel(this, browser_));
  // In case of touch this is the last item.
  if (!is_new_menu) {
    AddSubMenuWithStringId(IDC_ZOOM_MENU, IDS_TOOLS_MENU,
                           tools_menu_model_.get());
  }

  if (is_new_menu)
    CreateZoomMenu(is_new_menu);
  else
    AddSeparator(ui::NORMAL_SEPARATOR);

  AddItemWithStringId(IDC_SHOW_HISTORY, IDS_SHOW_HISTORY);
  AddItemWithStringId(IDC_SHOW_DOWNLOADS, IDS_SHOW_DOWNLOADS);
  AddSeparator(ui::NORMAL_SEPARATOR);

  if (browser_defaults::kShowSyncSetupMenuItem &&
      browser_->profile()->GetOriginalProfile()->IsSyncAccessible()) {
    const string16 short_product_name =
        l10n_util::GetStringUTF16(IDS_SHORT_PRODUCT_NAME);
    AddItem(IDC_SHOW_SYNC_SETUP, l10n_util::GetStringFUTF16(
        IDS_SYNC_MENU_PRE_SYNCED_LABEL, short_product_name));
    AddSeparator(ui::NORMAL_SEPARATOR);
  }

  AddItemWithStringId(IDC_OPTIONS, IDS_SETTINGS);

#if defined(OS_CHROMEOS)
  if (CommandLine::ForCurrentProcess()->HasSwitch(
          switches::kEnableRequestTabletSite))
    AddCheckItemWithStringId(IDC_TOGGLE_REQUEST_TABLET_SITE,
                             IDS_TOGGLE_REQUEST_TABLET_SITE);
#endif

// On ChromeOS-Touch, we don't want the about/background pages menu options.
#if defined(OS_CHROMEOS)
  if (!is_new_menu)
#endif
  {
    AddItem(IDC_ABOUT, l10n_util::GetStringUTF16(IDS_ABOUT));
    // We use the task manager to show background pages.
    if (chrome::CanOpenTaskManager()) {
      string16 num_background_pages = base::FormatNumber(
          TaskManager::GetBackgroundPageCount());
      AddItem(IDC_VIEW_BACKGROUND_PAGES, l10n_util::GetStringFUTF16(
          IDS_VIEW_BACKGROUND_PAGES, num_background_pages));
    }
  }

  if (browser_defaults::kShowUpgradeMenuItem)
    AddItem(IDC_UPGRADE_DIALOG, l10n_util::GetStringUTF16(IDS_UPDATE_NOW));
  AddItem(IDC_VIEW_INCOMPATIBILITIES, l10n_util::GetStringUTF16(
      IDS_VIEW_INCOMPATIBILITIES));

  ResourceBundle& rb = ResourceBundle::GetSharedInstance();
#if defined(OS_WIN)
  SetIcon(GetIndexOfCommandId(IDC_VIEW_INCOMPATIBILITIES),
          ui::ResourceBundle::GetSharedInstance().
              GetNativeImageNamed(IDR_CONFLICT_MENU));
#endif

  if (!is_new_menu) {
    AddItemWithStringId(IDC_HELP_PAGE_VIA_MENU, IDS_HELP_PAGE);

    if (browser_defaults::kShowHelpMenuItemIcon) {
      ui::ResourceBundle& rb = ResourceBundle::GetSharedInstance();
      SetIcon(GetIndexOfCommandId(IDC_HELP_PAGE_VIA_MENU),
              rb.GetNativeImageNamed(IDR_HELP_MENU));
    }
  }

  if (browser_defaults::kShowFeedbackMenuItem)
    AddItemWithStringId(IDC_FEEDBACK, IDS_FEEDBACK);

  AddGlobalErrorMenuItems();

  if (is_new_menu) {
    AddSubMenuWithStringId(IDC_ZOOM_MENU, IDS_MORE_TOOLS_MENU,
                           tools_menu_model_.get());
  }

  if (browser_defaults::kShowExitMenuItem) {
    AddSeparator(ui::NORMAL_SEPARATOR);
    AddItemWithStringId(IDC_EXIT, IDS_EXIT);
  }

<<<<<<< HEAD
  if (is_new_menu && supports_new_separators)
    AddSeparator(ui::SPACING_SEPARATOR);
=======
  SetIcon(GetIndexOfCommandId(IDC_BOOKMARKS_MENU),
          *rb.GetBitmapNamed(IDR_BOOKMARKS_FAVICON));
  SetIcon(GetIndexOfCommandId(IDC_SHOW_DOWNLOADS),
          *rb.GetBitmapNamed(IDR_DOWNLOADS_FAVICON));
  SetIcon(GetIndexOfCommandId(IDC_OPTIONS),
          *rb.GetBitmapNamed(IDR_SETTINGS_FAVICON));
>>>>>>> 1fae4ecf
}

void WrenchMenuModel::AddGlobalErrorMenuItems() {
  // TODO(sail): Currently we only build the wrench menu once per browser
  // window. This means that if a new error is added after the menu is built
  // it won't show in the existing wrench menu. To fix this we need to some
  // how update the menu if new errors are added.
  ui::ResourceBundle& rb = ui::ResourceBundle::GetSharedInstance();
  const GlobalErrorService::GlobalErrorList& errors =
      GlobalErrorServiceFactory::GetForProfile(browser_->profile())->errors();
  for (GlobalErrorService::GlobalErrorList::const_iterator
       it = errors.begin(); it != errors.end(); ++it) {
    GlobalError* error = *it;
    if (error->HasMenuItem()) {
      AddItem(error->MenuItemCommandID(), error->MenuItemLabel());
      int icon_id = error->MenuItemIconResourceID();
      if (icon_id) {
        const gfx::Image& image = rb.GetNativeImageNamed(icon_id);
        SetIcon(GetIndexOfCommandId(error->MenuItemCommandID()),
                image);
      }
    }
  }
}

void WrenchMenuModel::CreateCutCopyPasteMenu(bool new_menu) {
  AddSeparator(new_menu ? ui::LOWER_SEPARATOR : ui::NORMAL_SEPARATOR);

#if defined(OS_POSIX) && !defined(TOOLKIT_VIEWS)
  // WARNING: Mac does not use the ButtonMenuItemModel, but instead defines the
  // layout for this menu item in Toolbar.xib. It does, however, use the
  // command_id value from AddButtonItem() to identify this special item.
  edit_menu_item_model_.reset(new ui::ButtonMenuItemModel(IDS_EDIT, this));
  edit_menu_item_model_->AddGroupItemWithStringId(IDC_CUT, IDS_CUT);
  edit_menu_item_model_->AddGroupItemWithStringId(IDC_COPY, IDS_COPY);
  edit_menu_item_model_->AddGroupItemWithStringId(IDC_PASTE, IDS_PASTE);
  AddButtonItem(IDC_EDIT_MENU, edit_menu_item_model_.get());
#else
  // WARNING: views/wrench_menu assumes these items are added in this order. If
  // you change the order you'll need to update wrench_menu as well.
  AddItemWithStringId(IDC_CUT, IDS_CUT);
  AddItemWithStringId(IDC_COPY, IDS_COPY);
  AddItemWithStringId(IDC_PASTE, IDS_PASTE);
#endif

  if (new_menu)
    AddSeparator(ui::UPPER_SEPARATOR);
}

void WrenchMenuModel::CreateZoomMenu(bool new_menu) {
  // This menu needs to be enclosed by separators.
  AddSeparator(new_menu ? ui::LOWER_SEPARATOR : ui::NORMAL_SEPARATOR);

#if defined(OS_POSIX) && !defined(TOOLKIT_VIEWS)
  // WARNING: Mac does not use the ButtonMenuItemModel, but instead defines the
  // layout for this menu item in Toolbar.xib. It does, however, use the
  // command_id value from AddButtonItem() to identify this special item.
  zoom_menu_item_model_.reset(
      new ui::ButtonMenuItemModel(IDS_ZOOM_MENU, this));
  zoom_menu_item_model_->AddGroupItemWithStringId(
      IDC_ZOOM_MINUS, IDS_ZOOM_MINUS2);
  zoom_menu_item_model_->AddButtonLabel(IDC_ZOOM_PERCENT_DISPLAY,
                                        IDS_ZOOM_PLUS2);
  zoom_menu_item_model_->AddGroupItemWithStringId(
      IDC_ZOOM_PLUS, IDS_ZOOM_PLUS2);
  zoom_menu_item_model_->AddSpace();
  zoom_menu_item_model_->AddItemWithImage(
      IDC_FULLSCREEN, IDR_FULLSCREEN_MENU_BUTTON);
  AddButtonItem(IDC_ZOOM_MENU, zoom_menu_item_model_.get());
#else
  // WARNING: views/wrench_menu assumes these items are added in this order. If
  // you change the order you'll need to update wrench_menu as well.
  AddItemWithStringId(IDC_ZOOM_MINUS, IDS_ZOOM_MINUS);
  AddItemWithStringId(IDC_ZOOM_PLUS, IDS_ZOOM_PLUS);
  AddItemWithStringId(IDC_FULLSCREEN, IDS_FULLSCREEN);
#endif

  AddSeparator(new_menu ? ui::UPPER_SEPARATOR : ui::NORMAL_SEPARATOR);
}

void WrenchMenuModel::UpdateZoomControls() {
  bool enable_increment = false;
  bool enable_decrement = false;
  int zoom_percent = 100;
  if (chrome::GetActiveWebContents(browser_)) {
    zoom_percent = chrome::GetActiveWebContents(browser_)->GetZoomPercent(
        &enable_increment, &enable_decrement);
  }
  zoom_label_ = l10n_util::GetStringFUTF16(
      IDS_ZOOM_PERCENT, base::IntToString16(zoom_percent));
}

string16 WrenchMenuModel::GetSyncMenuLabel() const {
  Profile* profile = browser_->profile()->GetOriginalProfile();
  return sync_ui_util::GetSyncMenuLabel(
      ProfileSyncServiceFactory::GetForProfile(profile),
      *SigninManagerFactory::GetForProfile(profile));
}<|MERGE_RESOLUTION|>--- conflicted
+++ resolved
@@ -624,20 +624,19 @@
 
   if (browser_defaults::kShowExitMenuItem) {
     AddSeparator(ui::NORMAL_SEPARATOR);
-    AddItemWithStringId(IDC_EXIT, IDS_EXIT);
-  }
-
-<<<<<<< HEAD
+      AddItemWithStringId(IDC_EXIT, IDS_EXIT);
+    }
+  }
+
   if (is_new_menu && supports_new_separators)
     AddSeparator(ui::SPACING_SEPARATOR);
-=======
+
   SetIcon(GetIndexOfCommandId(IDC_BOOKMARKS_MENU),
           *rb.GetBitmapNamed(IDR_BOOKMARKS_FAVICON));
   SetIcon(GetIndexOfCommandId(IDC_SHOW_DOWNLOADS),
           *rb.GetBitmapNamed(IDR_DOWNLOADS_FAVICON));
   SetIcon(GetIndexOfCommandId(IDC_OPTIONS),
           *rb.GetBitmapNamed(IDR_SETTINGS_FAVICON));
->>>>>>> 1fae4ecf
 }
 
 void WrenchMenuModel::AddGlobalErrorMenuItems() {
