--- conflicted
+++ resolved
@@ -250,11 +250,7 @@
   // behavior (sync promo, welcome page) is consistently invoked.
   // This applies only if the pref is still at its default and has not been
   // set by the user, managed prefs or policy.
-<<<<<<< HEAD
-  if (is_first_run && SessionStartupPref::TypeIsDefault(prefs))
-=======
-  if (first_run::IsChromeFirstRun())
->>>>>>> 1fae4ecf
+  if (is_first_run)
     pref.type = SessionStartupPref::DEFAULT;
 
   if (command_line.HasSwitch(switches::kRestoreLastSession) ||
@@ -602,5 +598,5 @@
 
 bool HasPendingUncleanExit(Profile* profile) {
   return profile->GetLastSessionExitType() == Profile::EXIT_CRASHED &&
-      !profile_launch_observer.Get().HasBeenLaunched(profile);
+    !profile_launch_observer.Get().HasBeenLaunched(profile);
 }