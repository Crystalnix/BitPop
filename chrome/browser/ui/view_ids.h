--- conflicted
+++ resolved
@@ -72,13 +72,12 @@
   // The Download shelf.
   VIEW_ID_DOWNLOAD_SHELF,
 
-<<<<<<< HEAD
 // TODO(dbeam): change the zoom decoration to an NSImageView on Mac so IDs work.
 #if !defined(OS_MACOSX)
   // Zoom button in location bar.
   VIEW_ID_ZOOM_BUTTON,
 #endif
-=======
+
   // The facebook friends sidebar
   VIEW_ID_FACEBOOK_FRIENDS_SIDE_BAR_CONTAINER,
 
@@ -89,7 +88,6 @@
   VIEW_ID_MYBUB_YOUTUBE,
   VIEW_ID_MYBUB_REVIEWS,
   VIEW_ID_MYBUB_NEWS,
->>>>>>> 1fae4ecf
 
   // Used in chrome/browser/ui/gtk/view_id_util_browsertests.cc
   // If you add new ids, make sure the above test passes.
