// Copyright (c) 2012 The Chromium Authors. All rights reserved.
// Use of this source code is governed by a BSD-style license that can be
// found in the LICENSE file.

#include "chrome/browser/ui/views/location_bar/location_bar_view.h"

#include <algorithm>
#include <map>

#include "base/stl_util.h"
#include "base/utf_string_conversions.h"
#include "chrome/app/chrome_command_ids.h"
#include "chrome/browser/alternate_nav_url_fetcher.h"
#include "chrome/browser/chrome_to_mobile_service.h"
#include "chrome/browser/chrome_to_mobile_service_factory.h"
#include "chrome/browser/command_updater.h"
#include "chrome/browser/defaults.h"
#include "chrome/browser/extensions/extension_service.h"
#include "chrome/browser/extensions/extension_system.h"
#include "chrome/browser/extensions/location_bar_controller.h"
#include "chrome/browser/extensions/tab_helper.h"
#include "chrome/browser/favicon/favicon_tab_helper.h"
#include "chrome/browser/instant/instant_controller.h"
#include "chrome/browser/profiles/profile.h"
#include "chrome/browser/search_engines/template_url.h"
#include "chrome/browser/search_engines/template_url_service.h"
#include "chrome/browser/search_engines/template_url_service_factory.h"
#include "chrome/browser/ui/browser.h"
#include "chrome/browser/ui/browser_finder.h"
#include "chrome/browser/ui/browser_tabstrip.h"
#include "chrome/browser/ui/omnibox/omnibox_popup_model.h"
#include "chrome/browser/ui/search/search.h"
#include "chrome/browser/ui/search/search_model.h"
#include "chrome/browser/ui/search/search_types.h"
#include "chrome/browser/ui/search/search_ui.h"
#include "chrome/browser/ui/tab_contents/tab_contents.h"
#include "chrome/browser/ui/view_ids.h"
#include "chrome/browser/ui/views/browser_dialogs.h"
#include "chrome/browser/ui/views/location_bar/action_box_button_view.h"
#include "chrome/browser/ui/views/location_bar/chrome_to_mobile_view.h"
#include "chrome/browser/ui/views/location_bar/content_setting_image_view.h"
#include "chrome/browser/ui/views/location_bar/ev_bubble_view.h"
#include "chrome/browser/ui/views/location_bar/keyword_hint_view.h"
#include "chrome/browser/ui/views/location_bar/location_icon_view.h"
#include "chrome/browser/ui/views/location_bar/mybub_search_view.h"
#include "chrome/browser/ui/views/location_bar/page_action_image_view.h"
#include "chrome/browser/ui/views/location_bar/page_action_with_badge_view.h"
#include "chrome/browser/ui/views/location_bar/selected_keyword_view.h"
#include "chrome/browser/ui/views/location_bar/star_view.h"
#include "chrome/browser/ui/views/location_bar/suggested_text_view.h"
#include "chrome/browser/ui/views/location_bar/zoom_bubble_view.h"
#include "chrome/browser/ui/views/location_bar/zoom_view.h"
#include "chrome/browser/ui/views/omnibox/omnibox_view_views.h"
#include "chrome/browser/ui/views/omnibox/omnibox_views.h"
#include "chrome/browser/ui/webui/instant_ui.h"
#include "chrome/common/chrome_notification_types.h"
#include "chrome/common/chrome_switches.h"
#include "chrome/common/extensions/extension_switch_utils.h"
#include "chrome/common/pref_names.h"
#include "content/public/browser/notification_service.h"
#include "content/public/browser/render_widget_host_view.h"
#include "content/public/browser/web_contents.h"
#include "grit/generated_resources.h"
#include "grit/theme_resources.h"
#include "ui/base/accessibility/accessible_view_state.h"
#include "ui/base/dragdrop/drag_drop_types.h"
#include "ui/base/l10n/l10n_util.h"
#include "ui/base/layout.h"
#include "ui/base/resource/resource_bundle.h"
#include "ui/base/theme_provider.h"
#include "ui/gfx/canvas.h"
#include "ui/gfx/color_utils.h"
#include "ui/gfx/image/image.h"
#include "ui/gfx/skia_util.h"
#include "ui/views/border.h"
#include "ui/views/button_drag_utils.h"
#include "ui/views/controls/label.h"
#include "ui/views/widget/widget.h"

#if defined(OS_WIN) && !defined(USE_AURA)
#include "chrome/browser/ui/views/omnibox/omnibox_view_win.h"
#endif

#if !defined(OS_CHROMEOS)
#include "chrome/browser/ui/views/first_run_bubble.h"
#endif

#if defined(USE_AURA)
#include "ui/compositor/layer.h"
#include "ui/compositor/scoped_layer_animation_settings.h"
#endif

using content::WebContents;
using views::View;

namespace {

WebContents* GetWebContentsFromDelegate(LocationBarView::Delegate* delegate) {
  const TabContents* tab_contents = delegate->GetTabContents();
  return tab_contents ? tab_contents->web_contents() : NULL;
}

Browser* GetBrowserFromDelegate(LocationBarView::Delegate* delegate) {
  WebContents* contents = GetWebContentsFromDelegate(delegate);
  return browser::FindBrowserWithWebContents(contents);
}

// Height of the location bar's round corner region.
const int kBorderRoundCornerHeight = 5;
// Width of location bar's round corner region.
const int kBorderRoundCornerWidth = 4;
// Radius of the round corners inside the location bar.
const int kBorderCornerRadius = 2;

const int kDesktopItemPadding = 3;
const int kDesktopEdgeItemPadding = kDesktopItemPadding;

const int kTouchItemPadding = 8;
const int kTouchEdgeItemPadding = kTouchItemPadding;

// Extra padding for the height of the omnibox in search mode.
const int kSearchEditHeightPadding = 2;

}  // namespace

// static
const int LocationBarView::kNormalHorizontalEdgeThickness = 2;
const int LocationBarView::kVerticalEdgeThickness = 3;
const int LocationBarView::kIconInternalPadding = 2;
const int LocationBarView::kBubbleHorizontalPadding = 1;
const char LocationBarView::kViewClassName[] =
    "browser/ui/views/location_bar/LocationBarView";

static const int kEVBubbleBackgroundImages[] = {
  IDR_OMNIBOX_EV_BUBBLE_BACKGROUND_L,
  IDR_OMNIBOX_EV_BUBBLE_BACKGROUND_C,
  IDR_OMNIBOX_EV_BUBBLE_BACKGROUND_R,
};

static const int kSelectedKeywordBackgroundImages[] = {
  IDR_LOCATION_BAR_SELECTED_KEYWORD_BACKGROUND_L,
  IDR_LOCATION_BAR_SELECTED_KEYWORD_BACKGROUND_C,
  IDR_LOCATION_BAR_SELECTED_KEYWORD_BACKGROUND_R,
};

#if defined(USE_AURA)
LocationBarView::FadeAnimationObserver::FadeAnimationObserver(
    LocationBarView* location_bar_view)
    : location_bar_view_(location_bar_view) {
}

LocationBarView::FadeAnimationObserver::~FadeAnimationObserver() {
}

void LocationBarView::FadeAnimationObserver::OnImplicitAnimationsCompleted() {
  location_bar_view_->CleanupFadeAnimation();
}
#endif  // USE_AURA

// LocationBarView -----------------------------------------------------------

LocationBarView::LocationBarView(Profile* profile,
                                 CommandUpdater* command_updater,
                                 ToolbarModel* model,
                                 Delegate* delegate,
                                 chrome::search::SearchModel* search_model,
                                 Mode mode)
    : profile_(profile),
      command_updater_(command_updater),
      model_(model),
      delegate_(delegate),
      search_model_(search_model),
      disposition_(CURRENT_TAB),
      transition_(content::PageTransitionFromInt(
          content::PAGE_TRANSITION_TYPED |
          content::PAGE_TRANSITION_FROM_ADDRESS_BAR)),
      location_icon_view_(NULL),
      ev_bubble_view_(NULL),
      location_entry_view_(NULL),
      selected_keyword_view_(NULL),
      suggested_text_view_(NULL),
      keyword_hint_view_(NULL),
      zoom_view_(NULL),
      star_view_(NULL),
      action_box_button_view_(NULL),
      chrome_to_mobile_view_(NULL),
      mode_(mode),
      show_focus_rect_(false),
      template_url_service_(NULL),
      animation_offset_(0),
      ALLOW_THIS_IN_INITIALIZER_LIST(view_to_focus_(this)) {
  set_id(VIEW_ID_LOCATION_BAR);

  if (mode_ == NORMAL) {
    painter_.reset(
        views::Painter::CreateImagePainter(
            *ui::ResourceBundle::GetSharedInstance().GetImageNamed(
                IDR_LOCATION_BAR_BORDER).ToImageSkia(),
            gfx::Insets(kBorderRoundCornerHeight, kBorderRoundCornerWidth,
                kBorderRoundCornerHeight, kBorderRoundCornerWidth),
            true));
  }

  edit_bookmarks_enabled_.Init(prefs::kEditBookmarksEnabled,
                               profile_->GetPrefs(), this);

  if (search_model_)
    search_model_->AddObserver(this);
}

LocationBarView::~LocationBarView() {
  if (template_url_service_)
    template_url_service_->RemoveObserver(this);

  if (search_model_)
    search_model_->RemoveObserver(this);
}

void LocationBarView::Init(views::View* popup_parent_view) {
  ui::ResourceBundle& rb = ui::ResourceBundle::GetSharedInstance();
  if (mode_ == POPUP) {
    font_ = rb.GetFont(ui::ResourceBundle::BaseFont);
  } else {
    // Use a larger version of the system font.
    font_ = rb.GetFont(ui::ResourceBundle::MediumFont);
  }

  // If this makes the font too big, try to make it smaller so it will fit.
  const int height = GetInternalHeight(true);
  while ((font_.GetHeight() > height) && (font_.GetFontSize() > 1))
    font_ = font_.DeriveFont(-1);

  location_icon_view_ = new LocationIconView(this);
  AddChildView(location_icon_view_);
  location_icon_view_->SetVisible(true);
  location_icon_view_->set_drag_controller(this);

  ev_bubble_view_ =
      new EVBubbleView(kEVBubbleBackgroundImages, IDR_OMNIBOX_HTTPS_VALID,
                       GetColor(ToolbarModel::EV_SECURE, SECURITY_TEXT), this);
  AddChildView(ev_bubble_view_);
  ev_bubble_view_->SetVisible(false);
  ev_bubble_view_->set_drag_controller(this);

  // URL edit field.
  // View container for URL edit field.
  location_entry_.reset(CreateOmniboxView(this, model_, profile_,
      command_updater_, mode_ == POPUP, this, popup_parent_view));
  SetLocationEntryFocusable(true);

  location_entry_view_ = location_entry_->AddToView(this);
  location_entry_view_->set_id(VIEW_ID_AUTOCOMPLETE);

  selected_keyword_view_ = new SelectedKeywordView(
      kSelectedKeywordBackgroundImages, IDR_KEYWORD_SEARCH_MAGNIFIER,
      GetColor(ToolbarModel::NONE, TEXT), profile_);
  AddChildView(selected_keyword_view_);
  selected_keyword_view_->SetFont(font_);
  selected_keyword_view_->SetVisible(false);

  keyword_hint_view_ = new KeywordHintView(profile_);
  AddChildView(keyword_hint_view_);
  keyword_hint_view_->SetVisible(false);
  keyword_hint_view_->SetFont(font_);

  for (int i = 0; i < CONTENT_SETTINGS_NUM_TYPES; ++i) {
    ContentSettingImageView* content_blocked_view =
        new ContentSettingImageView(static_cast<ContentSettingsType>(i), this);
    content_setting_views_.push_back(content_blocked_view);
    AddChildView(content_blocked_view);
    content_blocked_view->SetVisible(false);
  }

  // TODO(khorimoto): After zoom is finished, uncomment the following:
  // zoom_view_ = new ZoomView(model_, delegate_);
  // AddChildView(zoom_view_);

  if (extensions::switch_utils::IsActionBoxEnabled()) {
    action_box_button_view_ = new ActionBoxButtonView(
        extensions::ExtensionSystem::Get(profile_)->extension_service());
    AddChildView(action_box_button_view_);
  } else if (browser_defaults::bookmarks_enabled && (mode_ == NORMAL)) {
    // Note: condition above means that the star and ChromeToMobile icons are
    // hidden in popups and in the app launcher.
    star_view_ = new StarView(command_updater_);
    AddChildView(star_view_);
    star_view_->SetVisible(true);

    // Also disable Chrome To Mobile for off-the-record and non-synced profiles,
    // or if the feature is disabled by a command line flag or chrome://flags.
    if (!profile_->IsOffTheRecord() && profile_->IsSyncAccessible() &&
        ChromeToMobileService::IsChromeToMobileEnabled()) {
      chrome_to_mobile_view_ = new ChromeToMobileView(this, command_updater_);
      AddChildView(chrome_to_mobile_view_);
      ChromeToMobileService* service =
          ChromeToMobileServiceFactory::GetForProfile(profile_);
      service->RequestMobileListUpdate();
      chrome_to_mobile_view_->SetVisible(service->HasMobiles());
    }
  }

<<<<<<< HEAD
  registrar_.Add(this,
                 chrome::NOTIFICATION_EXTENSION_LOCATION_BAR_UPDATED,
                 content::Source<Profile>(profile_));
=======
  mybub_search_view_ = new MybubSearchView(location_entry_.get(), browser_);
  AddChildView(mybub_search_view_);
  mybub_search_view_->SetVisible(false);
>>>>>>> 1e84e30f

  // Initialize the location entry. We do this to avoid a black flash which is
  // visible when the location entry has just been initialized.
  Update(NULL);

  OnChanged();
}

bool LocationBarView::IsInitialized() const {
  return location_entry_view_ != NULL;
}

// static
SkColor LocationBarView::GetColor(ToolbarModel::SecurityLevel security_level,
                                  ColorKind kind) {
  switch (kind) {
#if defined(OS_WIN)
    case BACKGROUND:    return color_utils::GetSysSkColor(COLOR_WINDOW);
    case TEXT:          return color_utils::GetSysSkColor(COLOR_WINDOWTEXT);
    case SELECTED_TEXT: return color_utils::GetSysSkColor(COLOR_HIGHLIGHTTEXT);
#else
    // TODO(beng): source from theme provider.
    case BACKGROUND:    return SK_ColorWHITE;
    case TEXT:          return SK_ColorBLACK;
    case SELECTED_TEXT: return SK_ColorWHITE;
#endif

    case DEEMPHASIZED_TEXT:
      return color_utils::AlphaBlend(GetColor(security_level, TEXT),
                                     GetColor(security_level, BACKGROUND), 128);

    case SECURITY_TEXT: {
      SkColor color;
      switch (security_level) {
        case ToolbarModel::EV_SECURE:
        case ToolbarModel::SECURE:
          color = SkColorSetRGB(7, 149, 0);
          break;

        case ToolbarModel::SECURITY_WARNING:
          return GetColor(security_level, DEEMPHASIZED_TEXT);
          break;

        case ToolbarModel::SECURITY_ERROR:
          color = SkColorSetRGB(162, 0, 0);
          break;

        default:
          NOTREACHED();
          return GetColor(security_level, TEXT);
      }
      return color_utils::GetReadableColor(color, GetColor(security_level,
                                                           BACKGROUND));
    }

    default:
      NOTREACHED();
      return GetColor(security_level, TEXT);
  }
}

// static
int LocationBarView::GetItemPadding() {
  return (ui::GetDisplayLayout() == ui::LAYOUT_TOUCH) ?
      kTouchItemPadding : kDesktopItemPadding;
}

// static
int LocationBarView::GetEdgeItemPadding() {
  return (ui::GetDisplayLayout() == ui::LAYOUT_TOUCH) ?
      kTouchEdgeItemPadding : kDesktopEdgeItemPadding;
}

// DropdownBarHostDelegate
void LocationBarView::SetFocusAndSelection(bool select_all) {
  FocusLocation(select_all);
}

void LocationBarView::SetAnimationOffset(int offset) {
  animation_offset_ = offset;
}

void LocationBarView::ModeChanged(const chrome::search::Mode& mode) {
#if defined(USE_AURA)
  if (mode.is_search() && mode.animate) {
    // Fade in so the icons don't pop.
    StartFadeAnimation();
  } else {
    // Cancel any pending animations; switch to the final state immediately.
    StopFadeAnimation();
  }
#endif
}

void LocationBarView::Update(const WebContents* tab_for_state_restoring) {
  RefreshContentSettingViews();
  // TODO(khorimoto): After zoom is finished, uncomment the following:
  // ZoomBubbleView::CloseBubble();
  // zoom_view_->Update();
  RefreshPageActionViews();

  bool star_enabled = star_view_ && !model_->input_in_progress() &&
                      edit_bookmarks_enabled_.GetValue();

  command_updater_->UpdateCommandEnabled(IDC_BOOKMARK_PAGE, star_enabled);
  if (star_view_)
    star_view_->SetVisible(star_enabled);

  bool enabled = chrome_to_mobile_view_ && !model_->input_in_progress() &&
      ChromeToMobileServiceFactory::GetForProfile(profile_)->HasMobiles();
  command_updater_->UpdateCommandEnabled(IDC_CHROME_TO_MOBILE_PAGE, enabled);

  // Don't Update in app launcher mode so that the location entry does not show
  // a URL or security background.
  if (mode_ != APP_LAUNCHER)
    location_entry_->Update(tab_for_state_restoring);
  OnChanged();
}

void LocationBarView::UpdateContentSettingsIcons() {
  RefreshContentSettingViews();

  Layout();
  SchedulePaint();
}

void LocationBarView::UpdatePageActions() {
  size_t count_before = page_action_views_.size();
  RefreshPageActionViews();
  if (page_action_views_.size() != count_before) {
    content::NotificationService::current()->Notify(
        chrome::NOTIFICATION_EXTENSION_PAGE_ACTION_COUNT_CHANGED,
        content::Source<LocationBar>(this),
        content::NotificationService::NoDetails());
  }

  Layout();
  SchedulePaint();
}

void LocationBarView::InvalidatePageActions() {
  size_t count_before = page_action_views_.size();
  DeletePageActionViews();
  if (page_action_views_.size() != count_before) {
    content::NotificationService::current()->Notify(
        chrome::NOTIFICATION_EXTENSION_PAGE_ACTION_COUNT_CHANGED,
        content::Source<LocationBar>(this),
        content::NotificationService::NoDetails());
  }
}

void LocationBarView::OnFocus() {
  // Focus the view widget first which implements accessibility for
  // Chrome OS.  It is noop on Win. This should be removed once
  // Chrome OS migrates to aura, which uses Views' textfield that receives
  // focus. See crbug.com/106428.
  GetWidget()->NotifyAccessibilityEvent(
      this, ui::AccessibilityTypes::EVENT_FOCUS, false);

  // Then focus the native location view which implements accessibility for
  // Windows.
  location_entry_->SetFocus();
}

void LocationBarView::SetPreviewEnabledPageAction(ExtensionAction* page_action,
                                                  bool preview_enabled) {
  if (mode_ != NORMAL)
    return;

  DCHECK(page_action);
  WebContents* contents = GetWebContentsFromDelegate(delegate_);

  RefreshPageActionViews();
  PageActionWithBadgeView* page_action_view =
      static_cast<PageActionWithBadgeView*>(GetPageActionView(page_action));
  DCHECK(page_action_view);
  if (!page_action_view)
    return;

  page_action_view->image_view()->set_preview_enabled(preview_enabled);
  page_action_view->UpdateVisibility(contents, GURL(model_->GetText()));
  Layout();
  SchedulePaint();
}

views::View* LocationBarView::GetPageActionView(ExtensionAction *page_action) {
  DCHECK(page_action);
  for (PageActionViews::const_iterator i(page_action_views_.begin());
       i != page_action_views_.end(); ++i) {
    if ((*i)->image_view()->page_action() == page_action)
      return *i;
  }
  return NULL;
}

void LocationBarView::SetStarToggled(bool on) {
  if (star_view_)
    star_view_->SetToggled(on);
}

void LocationBarView::ShowStarBubble(const GURL& url, bool newly_bookmarked) {
  chrome::ShowBookmarkBubbleView(star_view_, profile_, url, newly_bookmarked);
}

void LocationBarView::SetZoomIconTooltipPercent(int zoom_percent) {
  if (!zoom_view_)
    return;
  zoom_view_->SetZoomIconTooltipPercent(zoom_percent);
}

void LocationBarView::SetZoomIconState(
    ZoomController::ZoomIconState zoom_icon_state) {
  if (!zoom_view_)
    return;

  zoom_view_->SetZoomIconState(zoom_icon_state);
  Layout();
  SchedulePaint();
}

void LocationBarView::ShowZoomBubble(int zoom_percent) {
  // TODO(khorimoto): After zoom is finished, uncomment the following:
  // ZoomBubbleView::ShowBubble(zoom_view_, GetTabContents(), true);
}

void LocationBarView::ShowChromeToMobileBubble() {
  Browser* browser = GetBrowserFromDelegate(delegate_);
  chrome::ShowChromeToMobileBubbleView(chrome_to_mobile_view_, browser);
}

gfx::Point LocationBarView::GetLocationEntryOrigin() const {
  gfx::Point origin(location_entry_view_->bounds().origin());
  // If the UI layout is RTL, the coordinate system is not transformed and
  // therefore we need to adjust the X coordinate so that bubble appears on the
  // right hand side of the location bar.
  if (base::i18n::IsRTL())
    origin.set_x(width() - origin.x());
  views::View::ConvertPointToScreen(this, &origin);
  return origin;
}

void LocationBarView::SetInstantSuggestion(const string16& text,
                                           bool animate_to_complete) {
  // Don't show the suggested text if inline autocomplete is prevented.
  if (!text.empty()) {
    if (!suggested_text_view_) {
      suggested_text_view_ = new SuggestedTextView(location_entry_->model());
      suggested_text_view_->SetText(text);
      suggested_text_view_->SetFont(location_entry_->GetFont());
      AddChildView(suggested_text_view_);
    } else if (suggested_text_view_->text() != text) {
      suggested_text_view_->SetText(text);
    }
    if (animate_to_complete && !location_entry_->IsImeComposing())
      suggested_text_view_->StartAnimation();
  } else if (suggested_text_view_) {
    delete suggested_text_view_;
    suggested_text_view_ = NULL;
  } else {
    return;
  }

  Layout();
  SchedulePaint();
}

string16 LocationBarView::GetInstantSuggestion() const {
  return HasValidSuggestText() ? suggested_text_view_->text() : string16();
}

void LocationBarView::SetLocationEntryFocusable(bool focusable) {
  OmniboxViewViews* omnibox_views = GetOmniboxViewViews(location_entry_.get());
  if (omnibox_views)
    omnibox_views->SetLocationEntryFocusable(focusable);
  else
    view_to_focus_->set_focusable(focusable);
}

bool LocationBarView::IsLocationEntryFocusableInRootView() const {
  OmniboxViewViews* omnibox_views = GetOmniboxViewViews(location_entry_.get());
  if (omnibox_views)
    return omnibox_views->IsLocationEntryFocusableInRootView();
  return view_to_focus_->IsFocusable();
}

gfx::Size LocationBarView::GetPreferredSize() {
  if (search_model_ && search_model_->mode().is_ntp())
    return gfx::Size(0, chrome::search::GetNTPOmniboxHeight(
        location_entry_->GetFont()));
  int delta = chrome::search::IsInstantExtendedAPIEnabled(profile_) ?
      kSearchEditHeightPadding : 0;
  return gfx::Size(0, GetThemeProvider()->GetImageSkiaNamed(mode_ == POPUP ?
      IDR_LOCATIONBG_POPUPMODE_CENTER : IDR_LOCATIONBG_C)->height() + delta);
}

void LocationBarView::Layout() {
  if (!location_entry_.get())
    return;

  // TODO(jhawkins): Remove once crbug.com/101994 is fixed.
  CHECK(location_icon_view_);

  // TODO(sky): baseline layout.
  int location_y = kVerticalEdgeThickness;
  // In some cases (e.g. fullscreen mode) we may have 0 height.  We still want
  // to position our child views in this case, because other things may be
  // positioned relative to them (e.g. the "bookmark added" bubble if the user
  // hits ctrl-d).
  int location_height = GetInternalHeight(false);

  // In NTP mode, hide all location bar decorations.
  if (search_model_ && search_model_->mode().is_ntp()) {
    gfx::Rect location_bounds(0, location_y, width(), location_height);
    location_entry_view_->SetBoundsRect(location_bounds);
    for (int i = 0; i < child_count(); ++i)
      if (child_at(i) != location_entry_view_)
        child_at(i)->SetVisible(false);
    return;
  }

  // The edge stroke is 1 px thick.  In popup mode, the edges are drawn by the
  // omnibox' parent, so there isn't any edge to account for at all.
  const int kEdgeThickness = (mode_ == NORMAL) ?
      kNormalHorizontalEdgeThickness : 0;
  // The edit has 1 px of horizontal whitespace inside it before the text.
  const int kEditInternalSpace = 1;
  // The space between an item and the edit is the normal item space, minus the
  // edit's built-in space (so the apparent space will be the same).
  const int kItemEditPadding = GetItemPadding() - kEditInternalSpace;
  const int kEdgeEditPadding = GetEdgeItemPadding() - kEditInternalSpace;
  const int kBubbleVerticalPadding = (mode_ == POPUP) ?
      -1 : kBubbleHorizontalPadding;

  // Start by reserving the padding at the right edge.
  int entry_width = width() - kEdgeThickness - GetEdgeItemPadding();

  // |location_icon_view_| is visible except when |ev_bubble_view_| or
  // |selected_keyword_view_| are visible.
  int location_icon_width = 0;
  int ev_bubble_width = 0;
  location_icon_view_->SetVisible(false);
  ev_bubble_view_->SetVisible(false);

  const string16 keyword(location_entry_->model()->keyword());
  const bool is_keyword_hint(location_entry_->model()->is_keyword_hint());
  const bool show_selected_keyword = !keyword.empty() && !is_keyword_hint;
  if (show_selected_keyword) {
    // Assume the keyword might be hidden.
    entry_width -= (kEdgeThickness + kEdgeEditPadding);
  } else if (model_->GetSecurityLevel() == ToolbarModel::EV_SECURE) {
    ev_bubble_view_->SetVisible(true);
    ev_bubble_view_->SetLabel(model_->GetEVCertName());
    ev_bubble_width = ev_bubble_view_->GetPreferredSize().width();
    // We'll adjust this width and take it out of |entry_width| below.
  } else {
    location_icon_view_->SetVisible(true);
    location_icon_width = location_icon_view_->GetPreferredSize().width();
    entry_width -= (kEdgeThickness + GetEdgeItemPadding() +
                    location_icon_width + kItemEditPadding);
  }

  mybub_search_view_->SetVisible(!location_entry_->model()->CurrentTextIsURL());

  if (star_view_ && star_view_->visible())
    entry_width -= star_view_->GetPreferredSize().width() + GetItemPadding();
  if (chrome_to_mobile_view_ && chrome_to_mobile_view_->visible()) {
    entry_width -= chrome_to_mobile_view_->GetPreferredSize().width() +
        GetItemPadding();
  }
  int action_box_button_width = location_height;
  if (action_box_button_view_)
    entry_width -= action_box_button_width + GetItemPadding();
  for (PageActionViews::const_iterator i(page_action_views_.begin());
       i != page_action_views_.end(); ++i) {
    if ((*i)->visible())
      entry_width -= ((*i)->GetPreferredSize().width() + GetItemPadding());
  }
<<<<<<< HEAD
  if (zoom_view_ && zoom_view_->visible())
    entry_width -= zoom_view_->GetPreferredSize().width() + GetItemPadding();
=======

  if (mybub_search_view_->visible())
    entry_width -= mybub_search_view_->GetPreferredSize().width() + kItemPadding;

>>>>>>> 1e84e30f
  for (ContentSettingViews::const_iterator i(content_setting_views_.begin());
       i != content_setting_views_.end(); ++i) {
    if ((*i)->visible())
      entry_width -= ((*i)->GetPreferredSize().width() + GetItemPadding());
  }
  // The gap between the edit and whatever is to its right is shortened.
  entry_width += kEditInternalSpace;

  // Size the EV bubble after taking star/ChromeToMobile/page actions/content
  // settings out of |entry_width| so we won't take too much space.
  if (ev_bubble_width) {
    // Try to elide the bubble to be no larger than half the total available
    // space, but never elide it any smaller than 150 px.
    static const int kMinElidedBubbleWidth = 150;
    static const double kMaxBubbleFraction = 0.5;
    const int total_padding =
        kEdgeThickness + kBubbleHorizontalPadding + kItemEditPadding;
    ev_bubble_width = std::min(ev_bubble_width, std::max(kMinElidedBubbleWidth,
        static_cast<int>((entry_width - total_padding) * kMaxBubbleFraction)));
    entry_width -= (total_padding + ev_bubble_width);
  }

  int max_edit_width = location_entry_->GetMaxEditWidth(entry_width);
  if (max_edit_width < 0)
    return;
  const int available_width = AvailableWidth(max_edit_width);

  const bool show_keyword_hint = !keyword.empty() && is_keyword_hint;
  selected_keyword_view_->SetVisible(show_selected_keyword);
  keyword_hint_view_->SetVisible(show_keyword_hint);
  if (show_selected_keyword) {
    if (selected_keyword_view_->keyword() != keyword) {
      selected_keyword_view_->SetKeyword(keyword);
      const TemplateURL* template_url =
          TemplateURLServiceFactory::GetForProfile(profile_)->
          GetTemplateURLForKeyword(keyword);
      if (template_url && template_url->IsExtensionKeyword()) {
        const SkBitmap& bitmap =
            profile_->GetExtensionService()->GetOmniboxIcon(
                template_url->GetExtensionId());
        selected_keyword_view_->SetImage(bitmap);
        selected_keyword_view_->set_is_extension_icon(true);
      } else {
        ui::ResourceBundle& rb = ui::ResourceBundle::GetSharedInstance();
        selected_keyword_view_->SetImage(
            *rb.GetImageSkiaNamed(IDR_OMNIBOX_SEARCH));
        selected_keyword_view_->set_is_extension_icon(false);
      }
    }
  } else if (show_keyword_hint) {
    if (keyword_hint_view_->keyword() != keyword)
      keyword_hint_view_->SetKeyword(keyword);
  }

  // Lay out items to the right of the edit field.
  int offset = width() - kEdgeThickness;
  if (action_box_button_view_) {
    offset -= action_box_button_width;
    action_box_button_view_->SetBounds(offset, location_y,
                                       action_box_button_width,
                                       location_height);
    offset -= GetItemPadding();
  } else {
    offset -= GetEdgeItemPadding();
  }

  if (star_view_ && star_view_->visible()) {
    offset += star_view_->GetBuiltInHorizontalPadding();
    int star_width = star_view_->GetPreferredSize().width();
    offset -= star_width;
    star_view_->SetBounds(offset, location_y, star_width, location_height);
    offset -= GetItemPadding() - star_view_->GetBuiltInHorizontalPadding();
  }

  if (chrome_to_mobile_view_ && chrome_to_mobile_view_->visible()) {
    offset += chrome_to_mobile_view_->GetBuiltInHorizontalPadding();
    int icon_width = chrome_to_mobile_view_->GetPreferredSize().width();
    offset -= icon_width;
    chrome_to_mobile_view_->SetBounds(offset, location_y,
                                      icon_width, location_height);
    offset -= GetItemPadding() -
        chrome_to_mobile_view_->GetBuiltInHorizontalPadding();
  }

  for (PageActionViews::const_iterator i(page_action_views_.begin());
       i != page_action_views_.end(); ++i) {
    if ((*i)->visible()) {
      offset += (*i)->GetBuiltInHorizontalPadding();
      int page_action_width = (*i)->GetPreferredSize().width();
      offset -= page_action_width;
      (*i)->SetBounds(offset, location_y, page_action_width, location_height);
      offset -= GetItemPadding() - (*i)->GetBuiltInHorizontalPadding();
    }
  }

<<<<<<< HEAD
  if (zoom_view_ && zoom_view_->visible()) {
    int zoom_width = zoom_view_->GetPreferredSize().width();
    offset -= zoom_width;
    zoom_view_->SetBounds(offset, location_y, zoom_width, location_height);
    offset -= GetItemPadding();
=======
  if (mybub_search_view_->visible()) {
    int mybub_search_width = mybub_search_view_->GetPreferredSize().width();
    int mybub_search_height = mybub_search_view_->GetPreferredSize().height();
    offset -= mybub_search_width;
    mybub_search_view_->SetPosition(gfx::Point(offset, location_y + (location_height - mybub_search_height) / 2));
    offset -= kItemPadding;
>>>>>>> 1e84e30f
  }

  // We use a reverse_iterator here because we're laying out the views from
  // right to left but in the vector they're ordered left to right.
  for (ContentSettingViews::const_reverse_iterator
       i(content_setting_views_.rbegin()); i != content_setting_views_.rend();
       ++i) {
    if ((*i)->visible()) {
      offset += (*i)->GetBuiltInHorizontalPadding();
      int content_blocked_width = (*i)->GetPreferredSize().width();
      offset -= content_blocked_width;
      (*i)->SetBounds(offset, location_y, content_blocked_width,
                      location_height);
      offset -= GetItemPadding() - (*i)->GetBuiltInHorizontalPadding();
    }
  }

  // Now lay out items to the left of the edit field.
  if (location_icon_view_->visible()) {
    location_icon_view_->SetBounds(
        kEdgeThickness + GetEdgeItemPadding() -
        location_icon_view_->GetBuiltInHorizontalPadding(),
        location_y, location_icon_width, location_height);
    offset = location_icon_view_->bounds().right() + kItemEditPadding -
        location_icon_view_->GetBuiltInHorizontalPadding();
  } else if (ev_bubble_view_->visible()) {
    ev_bubble_view_->SetBounds(kEdgeThickness + kBubbleHorizontalPadding,
        location_y + kBubbleVerticalPadding, ev_bubble_width,
        ev_bubble_view_->GetPreferredSize().height());
    offset = ev_bubble_view_->bounds().right() + kItemEditPadding;
  } else {
    offset = kEdgeThickness +
        (show_selected_keyword ? kBubbleHorizontalPadding : kEdgeEditPadding);
  }

  // Now lay out the edit field and views that autocollapse to give it more
  // room.
  gfx::Rect location_bounds(offset, location_y, entry_width, location_height);
  if (show_selected_keyword) {
    selected_keyword_view_->SetBounds(0, location_y + kBubbleVerticalPadding,
        0, selected_keyword_view_->GetPreferredSize().height());
    LayoutView(selected_keyword_view_, kItemEditPadding, available_width,
               true, &location_bounds);
    location_bounds.set_x(selected_keyword_view_->visible() ?
        (offset + selected_keyword_view_->width() + kItemEditPadding) :
        (kEdgeThickness + kEdgeEditPadding));
  } else if (show_keyword_hint) {
    keyword_hint_view_->SetBounds(0, location_y, 0, location_height);
    // Tricky: |entry_width| has already been enlarged by |kEditInternalSpace|.
    // But if we add a trailing view, it needs to have that enlargement be to
    // its left.  So we undo the enlargement, then include it in the padding for
    // the added view.
    location_bounds.Inset(0, 0, kEditInternalSpace, 0);
    LayoutView(keyword_hint_view_, kItemEditPadding, available_width, false,
               &location_bounds);
    if (!keyword_hint_view_->visible()) {
      // Put back the enlargement that we undid above.
      location_bounds.Inset(0, 0, -kEditInternalSpace, 0);
    }
  }

  // Layout out the suggested text view right aligned to the location
  // entry. Only show the suggested text if we can fit the text from one
  // character before the end of the selection to the end of the text and the
  // suggested text. If we can't it means either the suggested text is too big,
  // or the user has scrolled.

  // TODO(sky): We could potentially combine this with the previous step to
  // force using minimum size if necessary, but currently the chance of showing
  // keyword hints and suggested text is minimal and we're not confident this
  // is the right approach for suggested text.
  if (suggested_text_view_) {
    // TODO(sky): need to layout when the user changes caret position.
    int suggested_text_width =
        suggested_text_view_->GetPreferredSize().width();
    int vis_text_width = location_entry_->WidthOfTextAfterCursor();
    if (vis_text_width + suggested_text_width > entry_width) {
      // Hide the suggested text if the user has scrolled or we can't fit all
      // the suggested text.
      suggested_text_view_->SetBounds(0, 0, 0, 0);
    } else {
      int location_needed_width = location_entry_->TextWidth();
#if defined(USE_AURA)
      // TODO(sky): fix this. The +1 comes from the width of the cursor, without
      // the text ends up shifting to the left.
      location_needed_width++;
#endif
      location_bounds.set_width(std::min(location_needed_width,
                                         entry_width - suggested_text_width));
      // TODO(sky): figure out why this needs the -1.
      suggested_text_view_->SetBounds(location_bounds.right() - 1,
                                      location_bounds.y(),
                                      suggested_text_width,
                                      location_bounds.height());
    }
  }

  location_entry_view_->SetBoundsRect(location_bounds);
}

void LocationBarView::OnPaint(gfx::Canvas* canvas) {
  View::OnPaint(canvas);

  if (painter_.get()) {
    painter_->Paint(canvas, size());
  } else if (mode_ == POPUP) {
    canvas->TileImageInt(*GetThemeProvider()->GetImageSkiaNamed(
        IDR_LOCATIONBG_POPUPMODE_CENTER), 0, 0, 0, 0, width(), height());
  }
  // When used in the app launcher, don't draw a border, the LocationBarView has
  // its own views::Border.

  // Draw the background color so that the graphical elements at the edges
  // appear over the correct color.  (The edit draws its own background, so this
  // isn't important for that.)
  // TODO(pkasting): We need images that are transparent in the middle, so we
  // can draw the border images over the background color instead of the
  // reverse; this antialiases better (see comments in
  // OmniboxPopupContentsView::OnPaint()).
  gfx::Rect bounds(GetContentsBounds());
  bounds.Inset(0, kVerticalEdgeThickness);
  SkColor color(GetColor(ToolbarModel::NONE, BACKGROUND));
  if (mode_ == NORMAL) {
    SkPaint paint;
    paint.setColor(color);
    paint.setStyle(SkPaint::kFill_Style);
    paint.setAntiAlias(true);
    // TODO(jamescook): Make the corners of the dropdown match the corners of
    // the omnibox.
    const SkScalar radius(SkIntToScalar(kBorderCornerRadius));
    bounds.Inset(kNormalHorizontalEdgeThickness, 0);
    canvas->sk_canvas()->drawRoundRect(gfx::RectToSkRect(bounds), radius,
                                       radius, paint);
    if (action_box_button_view_)
      PaintActionBoxBackground(canvas, bounds);
  } else {
    canvas->FillRect(bounds, color);
  }

  if (show_focus_rect_ && HasFocus()) {
    gfx::Rect r = location_entry_view_->bounds();
    // TODO(jamescook): Is this still needed?
#if defined(OS_WIN)
    r.Inset(-1,  -1);
#else
    r.Inset(-1, 0);
#endif
    canvas->DrawFocusRect(r);
  }
}

void LocationBarView::SetShowFocusRect(bool show) {
  show_focus_rect_ = show;
  SchedulePaint();
}

void LocationBarView::SelectAll() {
  location_entry_->SelectAll(true);
}

#if defined(OS_WIN) && !defined(USE_AURA)
bool LocationBarView::OnMousePressed(const views::MouseEvent& event) {
  UINT msg;
  if (event.IsLeftMouseButton()) {
    msg = (event.flags() & ui::EF_IS_DOUBLE_CLICK) ?
        WM_LBUTTONDBLCLK : WM_LBUTTONDOWN;
  } else if (event.IsMiddleMouseButton()) {
    msg = (event.flags() & ui::EF_IS_DOUBLE_CLICK) ?
        WM_MBUTTONDBLCLK : WM_MBUTTONDOWN;
  } else if (event.IsRightMouseButton()) {
    msg = (event.flags() & ui::EF_IS_DOUBLE_CLICK) ?
        WM_RBUTTONDBLCLK : WM_RBUTTONDOWN;
  } else {
    NOTREACHED();
    return false;
  }
  OnMouseEvent(event, msg);
  return true;
}

bool LocationBarView::OnMouseDragged(const views::MouseEvent& event) {
  OnMouseEvent(event, WM_MOUSEMOVE);
  return true;
}

void LocationBarView::OnMouseReleased(const views::MouseEvent& event) {
  UINT msg;
  if (event.IsLeftMouseButton()) {
    msg = WM_LBUTTONUP;
  } else if (event.IsMiddleMouseButton()) {
    msg = WM_MBUTTONUP;
  } else if (event.IsRightMouseButton()) {
    msg = WM_RBUTTONUP;
  } else {
    NOTREACHED();
    return;
  }
  OnMouseEvent(event, msg);
}

void LocationBarView::OnMouseCaptureLost() {
  OmniboxViewWin* omnibox_win = GetOmniboxViewWin(location_entry_.get());
  if (omnibox_win)
    omnibox_win->HandleExternalMsg(WM_CAPTURECHANGED, 0, CPoint());
}
#endif

void LocationBarView::OnAutocompleteAccept(
    const GURL& url,
    WindowOpenDisposition disposition,
    content::PageTransition transition,
    const GURL& alternate_nav_url) {
  // WARNING: don't add an early return here. The calls after the if must
  // happen.
  if (url.is_valid()) {
    location_input_ = UTF8ToUTF16(url.spec());
    disposition_ = disposition;
    transition_ = content::PageTransitionFromInt(
        transition | content::PAGE_TRANSITION_FROM_ADDRESS_BAR);

    if (command_updater_) {
      if (!alternate_nav_url.is_valid()) {
        command_updater_->ExecuteCommand(IDC_OPEN_CURRENT_URL);
      } else {
        AlternateNavURLFetcher* fetcher =
            new AlternateNavURLFetcher(alternate_nav_url);
        // The AlternateNavURLFetcher will listen for the pending navigation
        // notification that will be issued as a result of the "open URL." It
        // will automatically install itself into that navigation controller.
        command_updater_->ExecuteCommand(IDC_OPEN_CURRENT_URL);
        if (fetcher->state() == AlternateNavURLFetcher::NOT_STARTED) {
          // I'm not sure this should be reachable, but I'm not also sure enough
          // that it shouldn't to stick in a NOTREACHED().  In any case, this is
          // harmless.
          delete fetcher;
        } else {
          // The navigation controller will delete the fetcher.
        }
      }
    }
  }
}

void LocationBarView::OnChanged() {
  location_icon_view_->SetImage(
      ui::ResourceBundle::GetSharedInstance().GetImageSkiaNamed(
          location_entry_->GetIcon()));
  location_icon_view_->ShowTooltip(!GetLocationEntry()->IsEditingOrEmpty());

  Layout();
  SchedulePaint();
}

void LocationBarView::OnSelectionBoundsChanged() {
  if (suggested_text_view_)
    suggested_text_view_->StopAnimation();
}

void LocationBarView::OnInputInProgress(bool in_progress) {
  delegate_->OnInputInProgress(in_progress);
}

void LocationBarView::OnKillFocus() {
}

void LocationBarView::OnSetFocus() {
  views::FocusManager* focus_manager = GetFocusManager();
  if (!focus_manager) {
    NOTREACHED();
    return;
  }
  focus_manager->SetFocusedView(view_to_focus_);
}

SkBitmap LocationBarView::GetFavicon() const {
  return delegate_->GetTabContents()->favicon_tab_helper()->
             GetFavicon().AsBitmap();
}

string16 LocationBarView::GetTitle() const {
  return GetWebContentsFromDelegate(delegate_)->GetTitle();
}

InstantController* LocationBarView::GetInstant() {
  return delegate_->GetInstant();
}

TabContents* LocationBarView::GetTabContents() const {
  return delegate_->GetTabContents();
}

int LocationBarView::AvailableWidth(int location_bar_width) {
  return location_bar_width - location_entry_->TextWidth();
}

void LocationBarView::LayoutView(views::View* view,
                                 int padding,
                                 int available_width,
                                 bool leading,
                                 gfx::Rect* bounds) {
  DCHECK(view && bounds);
  gfx::Size view_size = view->GetPreferredSize();
  if ((view_size.width() + padding) > available_width)
    view_size = view->GetMinimumSize();
  int desired_width = view_size.width() + padding;
  view->SetVisible(desired_width < bounds->width());
  if (view->visible()) {
    view->SetBounds(
        leading ? bounds->x() : (bounds->right() - view_size.width()),
        view->y(), view_size.width(), view->height());
    bounds->set_width(bounds->width() - desired_width);
  }
}

void LocationBarView::RefreshContentSettingViews() {
  for (ContentSettingViews::const_iterator i(content_setting_views_.begin());
       i != content_setting_views_.end(); ++i) {
    (*i)->UpdateFromWebContents(model_->input_in_progress() ? NULL :
                                GetWebContentsFromDelegate(delegate_));
  }
}

void LocationBarView::DeletePageActionViews() {
  for (PageActionViews::const_iterator i(page_action_views_.begin());
       i != page_action_views_.end(); ++i)
    RemoveChildView(*i);
  STLDeleteElements(&page_action_views_);
}

void LocationBarView::RefreshPageActionViews() {
  if (mode_ != NORMAL)
    return;

  // Remember the previous visibility of the page actions so that we can
  // notify when this changes.
  std::map<ExtensionAction*, bool> old_visibility;
  for (PageActionViews::const_iterator i(page_action_views_.begin());
       i != page_action_views_.end(); ++i) {
    old_visibility[(*i)->image_view()->page_action()] = (*i)->visible();
  }

  std::vector<ExtensionAction*> new_page_actions;

  TabContents* tab_contents = GetTabContents();
  if (tab_contents) {
    extensions::LocationBarController* controller =
        tab_contents->extension_tab_helper()->location_bar_controller();
    new_page_actions = controller->GetCurrentActions();
  }

  // On startup we sometimes haven't loaded any extensions. This makes sure
  // we catch up when the extensions (and any page actions) load.
  if (page_actions_ != new_page_actions) {
    page_actions_.swap(new_page_actions);
    DeletePageActionViews();  // Delete the old views (if any).

    page_action_views_.resize(page_actions_.size());
    View* right_anchor = chrome_to_mobile_view_;
    if (!right_anchor)
      right_anchor = star_view_;
    if (!right_anchor)
      right_anchor = action_box_button_view_;
    DCHECK(right_anchor);

    // Add the page actions in reverse order, so that the child views are
    // inserted in left-to-right order for accessibility.
    for (int i = page_actions_.size() - 1; i >= 0; --i) {
      page_action_views_[i] = new PageActionWithBadgeView(
          delegate_->CreatePageActionImageView(this, page_actions_[i]));
      page_action_views_[i]->SetVisible(false);
      AddChildViewAt(page_action_views_[i], GetIndexOf(right_anchor));
    }
  }

  WebContents* contents = GetWebContentsFromDelegate(delegate_);
  if (!page_action_views_.empty() && contents) {
    Browser* browser = browser::FindBrowserWithWebContents(contents);
    GURL url = chrome::GetActiveWebContents(browser)->GetURL();

    for (PageActionViews::const_iterator i(page_action_views_.begin());
         i != page_action_views_.end(); ++i) {
      (*i)->UpdateVisibility(model_->input_in_progress() ? NULL : contents,
                             url);

      // Check if the visibility of the action changed and notify if it did.
      ExtensionAction* action = (*i)->image_view()->page_action();
      if (old_visibility.find(action) == old_visibility.end() ||
          old_visibility[action] != (*i)->visible()) {
        content::NotificationService::current()->Notify(
            chrome::NOTIFICATION_EXTENSION_PAGE_ACTION_VISIBILITY_CHANGED,
            content::Source<ExtensionAction>(action),
            content::Details<WebContents>(contents));
      }
    }
  }
}

#if defined(OS_WIN) && !defined(USE_AURA)
void LocationBarView::OnMouseEvent(const views::MouseEvent& event, UINT msg) {
  OmniboxViewWin* omnibox_win = GetOmniboxViewWin(location_entry_.get());
  if (omnibox_win) {
    UINT flags = event.native_event().wParam;
    gfx::Point screen_point(event.location());
    ConvertPointToScreen(this, &screen_point);
    omnibox_win->HandleExternalMsg(msg, flags, screen_point.ToPOINT());
  }
}
#endif

void LocationBarView::ShowFirstRunBubbleInternal() {
#if !defined(OS_CHROMEOS)
  // First run bubble doesn't make sense for Chrome OS.
  Browser* browser = GetBrowserFromDelegate(delegate_);
  FirstRunBubble::ShowBubble(browser, profile_, location_icon_view_);
#endif
}

void LocationBarView::PaintActionBoxBackground(gfx::Canvas* canvas,
                                               const gfx::Rect& content_rect) {
  // Draw action box background here so we can fill it up to the right hand
  // location bar border without any gap.
  gfx::Rect bounds(content_rect);
  // Fill button rectangle.
  int action_box_button_x = action_box_button_view_->bounds().x();
  bounds.Inset(action_box_button_x - bounds.x(), 0, 0, 0);
  SkPaint paint;
  paint.setStyle(SkPaint::kFill_Style);
  paint.setAntiAlias(true);
  paint.setColor(action_box_button_view_->GetBackgroundColor());
  canvas->DrawRoundRect(bounds, kBorderCornerRadius, paint);

  // Draw over left curved corners.
  bounds.set_width(kBorderCornerRadius);
  canvas->DrawRect(bounds, paint);

  // Draw left border.
  gfx::Point line_end(bounds.origin());
  line_end.Offset(0, bounds.height());
  canvas->DrawLine(bounds.origin(), line_end,
                   action_box_button_view_->GetBorderColor());
}

std::string LocationBarView::GetClassName() const {
  return kViewClassName;
}

bool LocationBarView::SkipDefaultKeyEventProcessing(
    const views::KeyEvent& event) {
#if defined(OS_WIN)
  if (views::FocusManager::IsTabTraversalKeyEvent(event)) {
    if (location_entry_->model()->popup_model()->IsOpen()) {
      // Return true so that the edit sees the tab and moves the selection.
      return true;
    }
    if (keyword_hint_view_->visible() && !event.IsShiftDown()) {
      // Return true so the edit gets the tab event and enters keyword mode.
      return true;
    }

    // Tab while showing instant commits instant immediately.
    // Return true so that focus traversal isn't attempted. The edit ends
    // up doing nothing in this case.
    if (location_entry_->model()->AcceptCurrentInstantPreview())
      return true;
  }

#if defined(USE_AURA)
  NOTIMPLEMENTED();
  return false;
#else
  OmniboxViewWin* omnibox_win = GetOmniboxViewWin(location_entry_.get());
  if (omnibox_win)
    return omnibox_win->SkipDefaultKeyEventProcessing(event);
#endif  // USE_AURA
#endif  // OS_WIN

  // This method is not used for Linux ports. See FocusManager::OnKeyEvent() in
  // src/ui/views/focus/focus_manager.cc for details.
  return false;
}

void LocationBarView::GetAccessibleState(ui::AccessibleViewState* state) {
  state->role = ui::AccessibilityTypes::ROLE_LOCATION_BAR;
  state->name = l10n_util::GetStringUTF16(IDS_ACCNAME_LOCATION);
  state->value = location_entry_->GetText();

  string16::size_type entry_start;
  string16::size_type entry_end;
  location_entry_->GetSelectionBounds(&entry_start, &entry_end);
  state->selection_start = entry_start;
  state->selection_end = entry_end;
}

bool LocationBarView::HasFocus() const {
  return location_entry_->model()->has_focus();
}

void LocationBarView::WriteDragDataForView(views::View* sender,
                                           const gfx::Point& press_pt,
                                           OSExchangeData* data) {
  DCHECK_NE(GetDragOperationsForView(sender, press_pt),
            ui::DragDropTypes::DRAG_NONE);

  TabContents* tab_contents = GetTabContents();
  DCHECK(tab_contents);
  gfx::ImageSkia favicon =
      tab_contents->favicon_tab_helper()->GetFavicon().AsImageSkia();
  button_drag_utils::SetURLAndDragImage(
      tab_contents->web_contents()->GetURL(),
      tab_contents->web_contents()->GetTitle(),
      favicon,
      data,
      sender->GetWidget());
}

int LocationBarView::GetDragOperationsForView(views::View* sender,
                                              const gfx::Point& p) {
  DCHECK((sender == location_icon_view_) || (sender == ev_bubble_view_));
  WebContents* web_contents = GetWebContentsFromDelegate(delegate_);
  return (web_contents && web_contents->GetURL().is_valid() &&
          !GetLocationEntry()->IsEditingOrEmpty()) ?
      (ui::DragDropTypes::DRAG_COPY | ui::DragDropTypes::DRAG_LINK) :
      ui::DragDropTypes::DRAG_NONE;
}

bool LocationBarView::CanStartDragForView(View* sender,
                                          const gfx::Point& press_pt,
                                          const gfx::Point& p) {
  return true;
}

////////////////////////////////////////////////////////////////////////////////
// LocationBarView, LocationBar implementation:

void LocationBarView::ShowFirstRunBubble() {
  // Wait until search engines have loaded to show the first run bubble.
  TemplateURLService* url_service =
      TemplateURLServiceFactory::GetForProfile(profile_);
  if (!url_service->loaded()) {
    template_url_service_ = url_service;
    template_url_service_->AddObserver(this);
    template_url_service_->Load();
    return;
  }
  ShowFirstRunBubbleInternal();
}

void LocationBarView::SetSuggestedText(const string16& text,
                                       InstantCompleteBehavior behavior) {
  location_entry_->model()->SetSuggestedText(text, behavior);
}

string16 LocationBarView::GetInputString() const {
  return location_input_;
}

WindowOpenDisposition LocationBarView::GetWindowOpenDisposition() const {
  return disposition_;
}

content::PageTransition LocationBarView::GetPageTransition() const {
  return transition_;
}

void LocationBarView::AcceptInput() {
  location_entry_->model()->AcceptInput(CURRENT_TAB, false);
}

void LocationBarView::FocusLocation(bool select_all) {
  location_entry_->SetFocus();
  if (select_all)
    location_entry_->SelectAll(true);
}

void LocationBarView::FocusSearch() {
  location_entry_->SetFocus();
  location_entry_->SetForcedQuery();
}

void LocationBarView::SaveStateToContents(WebContents* contents) {
  location_entry_->SaveStateToTab(contents);
}

void LocationBarView::Revert() {
  location_entry_->RevertAll();
}

const OmniboxView* LocationBarView::GetLocationEntry() const {
  return location_entry_.get();
}

OmniboxView* LocationBarView::GetLocationEntry() {
  return location_entry_.get();
}

LocationBarTesting* LocationBarView::GetLocationBarForTesting() {
  return this;
}

int LocationBarView::PageActionCount() {
  return page_action_views_.size();
}

int LocationBarView::PageActionVisibleCount() {
  int result = 0;
  for (size_t i = 0; i < page_action_views_.size(); i++) {
    if (page_action_views_[i]->visible())
      ++result;
  }
  return result;
}

ExtensionAction* LocationBarView::GetPageAction(size_t index) {
  if (index < page_action_views_.size())
    return page_action_views_[index]->image_view()->page_action();

  NOTREACHED();
  return NULL;
}

ExtensionAction* LocationBarView::GetVisiblePageAction(size_t index) {
  size_t current = 0;
  for (size_t i = 0; i < page_action_views_.size(); ++i) {
    if (page_action_views_[i]->visible()) {
      if (current == index)
        return page_action_views_[i]->image_view()->page_action();

      ++current;
    }
  }

  NOTREACHED();
  return NULL;
}

void LocationBarView::TestPageActionPressed(size_t index) {
  size_t current = 0;
  for (size_t i = 0; i < page_action_views_.size(); ++i) {
    if (page_action_views_[i]->visible()) {
      if (current == index) {
        const int kLeftMouseButton = 1;
        page_action_views_[i]->image_view()->ExecuteAction(kLeftMouseButton);
        return;
      }
      ++current;
    }
  }

  NOTREACHED();
}

void LocationBarView::OnTemplateURLServiceChanged() {
  template_url_service_->RemoveObserver(this);
  template_url_service_ = NULL;
  // If the browser is no longer active, let's not show the info bubble, as this
  // would make the browser the active window again.
  if (location_entry_view_ && location_entry_view_->GetWidget()->IsActive())
    ShowFirstRunBubble();
}

void LocationBarView::Observe(int type,
                              const content::NotificationSource& source,
                              const content::NotificationDetails& details) {
  switch (type) {
    case chrome::NOTIFICATION_PREF_CHANGED: {
      std::string* name = content::Details<std::string>(details).ptr();
      if (*name == prefs::kEditBookmarksEnabled)
        Update(NULL);
      break;
    }

    case chrome::NOTIFICATION_EXTENSION_LOCATION_BAR_UPDATED: {
      // Only update if the updated action box was for the active tab contents.
      TabContents* target_tab = content::Details<TabContents>(details).ptr();
      if (target_tab == GetTabContents())
        UpdatePageActions();
      break;
    }

    default:
      NOTREACHED() << "Unexpected notification.";
  }
}

int LocationBarView::GetInternalHeight(bool use_preferred_size) {
  int total_height =
      use_preferred_size ? GetPreferredSize().height() : height();
  return std::max(total_height - (kVerticalEdgeThickness * 2), 0);
}

bool LocationBarView::HasValidSuggestText() const {
  return suggested_text_view_ && !suggested_text_view_->size().IsEmpty() &&
      !suggested_text_view_->text().empty();
}

#if defined(USE_AURA)
void LocationBarView::StartFadeAnimation() {
  // We do an opacity animation on this view, so it needs a layer.
  SetPaintToLayer(true);
  layer()->SetFillsBoundsOpaquely(false);

  // Sub-pixel text rendering doesn't work properly on top of non-opaque
  // layers, so disable it by setting a transparent background color on the
  // bubble labels.
  const SkColor kTransparentWhite = SkColorSetARGB(128, 255, 255, 255);
  ev_bubble_view_->SetLabelBackgroundColor(kTransparentWhite);
  selected_keyword_view_->SetLabelBackgroundColor(kTransparentWhite);

  // Fade in opacity from 0 to 1.
  layer()->SetOpacity(0.f);
  ui::ScopedLayerAnimationSettings settings(layer()->GetAnimator());
  fade_animation_observer_.reset(new FadeAnimationObserver(this));
  settings.AddObserver(fade_animation_observer_.get());
  settings.SetTransitionDuration(
      base::TimeDelta::FromMilliseconds(
          200 * InstantUI::GetSlowAnimationScaleFactor()));
  settings.SetTweenType(ui::Tween::LINEAR);
  layer()->SetOpacity(1.f);
}

void LocationBarView::StopFadeAnimation() {
  if (!layer())
    return;
  // Stop all animations.
  layer()->GetAnimator()->StopAnimating();
}

void LocationBarView::CleanupFadeAnimation() {
  // Since we're no longer animating we don't need our layer.
  SetPaintToLayer(false);
  // Bubble labels don't need a transparent background anymore.
  ev_bubble_view_->SetLabelBackgroundColor(SK_ColorWHITE);
  selected_keyword_view_->SetLabelBackgroundColor(SK_ColorWHITE);
}
#endif  // USE_AURA<|MERGE_RESOLUTION|>--- conflicted
+++ resolved
@@ -299,15 +299,13 @@
     }
   }
 
-<<<<<<< HEAD
   registrar_.Add(this,
                  chrome::NOTIFICATION_EXTENSION_LOCATION_BAR_UPDATED,
                  content::Source<Profile>(profile_));
-=======
+
   mybub_search_view_ = new MybubSearchView(location_entry_.get(), browser_);
   AddChildView(mybub_search_view_);
   mybub_search_view_->SetVisible(false);
->>>>>>> 1e84e30f
 
   // Initialize the location entry. We do this to avoid a black flash which is
   // visible when the location entry has just been initialized.
@@ -685,15 +683,12 @@
     if ((*i)->visible())
       entry_width -= ((*i)->GetPreferredSize().width() + GetItemPadding());
   }
-<<<<<<< HEAD
+
   if (zoom_view_ && zoom_view_->visible())
     entry_width -= zoom_view_->GetPreferredSize().width() + GetItemPadding();
-=======
-
   if (mybub_search_view_->visible())
-    entry_width -= mybub_search_view_->GetPreferredSize().width() + kItemPadding;
-
->>>>>>> 1e84e30f
+    entry_width -= mybub_search_view_->GetPreferredSize().width() + GetItemPadding();
+
   for (ContentSettingViews::const_iterator i(content_setting_views_.begin());
        i != content_setting_views_.end(); ++i) {
     if ((*i)->visible())
@@ -789,20 +784,18 @@
     }
   }
 
-<<<<<<< HEAD
   if (zoom_view_ && zoom_view_->visible()) {
     int zoom_width = zoom_view_->GetPreferredSize().width();
     offset -= zoom_width;
     zoom_view_->SetBounds(offset, location_y, zoom_width, location_height);
     offset -= GetItemPadding();
-=======
+
   if (mybub_search_view_->visible()) {
     int mybub_search_width = mybub_search_view_->GetPreferredSize().width();
     int mybub_search_height = mybub_search_view_->GetPreferredSize().height();
     offset -= mybub_search_width;
     mybub_search_view_->SetPosition(gfx::Point(offset, location_y + (location_height - mybub_search_height) / 2));
-    offset -= kItemPadding;
->>>>>>> 1e84e30f
+    offset -= GetItemPadding();
   }
 
   // We use a reverse_iterator here because we're laying out the views from
