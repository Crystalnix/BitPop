--- conflicted
+++ resolved
@@ -40,11 +40,8 @@
 #include "chrome/browser/ui/views/location_bar/ev_bubble_view.h"
 #include "chrome/browser/ui/views/location_bar/keyword_hint_view.h"
 #include "chrome/browser/ui/views/location_bar/location_icon_view.h"
-<<<<<<< HEAD
+#include "chrome/browser/ui/views/location_bar/mybub_search_view.h"
 #include "chrome/browser/ui/views/location_bar/open_pdf_in_reader_view.h"
-=======
-#include "chrome/browser/ui/views/location_bar/mybub_search_view.h"
->>>>>>> 1fae4ecf
 #include "chrome/browser/ui/views/location_bar/page_action_image_view.h"
 #include "chrome/browser/ui/views/location_bar/page_action_with_badge_view.h"
 #include "chrome/browser/ui/views/location_bar/script_bubble_icon_view.h"
@@ -553,7 +550,7 @@
                                    profile_->GetPrefs());
   } else if (star_view_ && star_view_->visible()) {
     BookmarkPromptView::ShowPrompt(star_view_, profile_->GetPrefs());
-  }
+}
 }
 
 void LocationBarView::ZoomChangedForActiveTab(bool can_show_bubble) {
@@ -706,15 +703,13 @@
                     location_icon_width + kItemEditPadding);
   }
 
-<<<<<<< HEAD
+  mybub_search_view_->SetVisible(!location_entry_->model()->CurrentTextIsURL());
+
   if (action_box_button_view_) {
     action_box_button_view_->SetVisible(true);
     entry_width -= action_box_button_view_->width() + GetItemPadding();
   }
-=======
-  mybub_search_view_->SetVisible(!location_entry_->model()->CurrentTextIsURL());
-
->>>>>>> 1fae4ecf
+
   if (star_view_ && star_view_->visible())
     entry_width -= star_view_->GetPreferredSize().width() + GetItemPadding();
 
@@ -732,12 +727,7 @@
     if ((*i)->visible())
       entry_width -= ((*i)->GetPreferredSize().width() + GetItemPadding());
   }
-<<<<<<< HEAD
-  if (zoom_view_->visible())
-=======
-
   if (zoom_view_ && zoom_view_->visible())
->>>>>>> 1fae4ecf
     entry_width -= zoom_view_->GetPreferredSize().width() + GetItemPadding();
   if (mybub_search_view_->visible())
     entry_width -= mybub_search_view_->GetPreferredSize().width() + GetItemPadding();
@@ -834,7 +824,7 @@
     int icon_width = open_pdf_in_reader_view_->GetPreferredSize().width();
     offset -= icon_width;
     open_pdf_in_reader_view_->SetBounds(offset, location_y,
-                                        icon_width, location_height);
+                                      icon_width, location_height);
     offset -= GetItemPadding() -
         open_pdf_in_reader_view_->GetBuiltInHorizontalPadding();
   }
@@ -1432,9 +1422,9 @@
   gfx::ImageSkia favicon = favicon_tab_helper->GetFavicon().AsImageSkia();
   button_drag_utils::SetURLAndDragImage(web_contents->GetURL(),
                                         web_contents->GetTitle(),
-                                        favicon,
-                                        data,
-                                        sender->GetWidget());
+      favicon,
+      data,
+      sender->GetWidget());
 }
 
 int LocationBarView::GetDragOperationsForView(views::View* sender,
