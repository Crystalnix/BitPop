// Copyright (c) 2012 The Chromium Authors. All rights reserved.
// Use of this source code is governed by a BSD-style license that can be
// found in the LICENSE file.

#include "chrome/browser/ui/views/browser_actions_container.h"

<<<<<<< HEAD
#include "base/compiler_specific.h"
=======
#include "base/bind.h"
#include "base/logging.h"
#include "base/message_loop.h"
>>>>>>> 1fae4ecf
#include "base/stl_util.h"
#include "chrome/browser/extensions/extension_prefs.h"
#include "chrome/browser/extensions/extension_service.h"
#include "chrome/browser/extensions/extension_system.h"
#include "chrome/browser/extensions/tab_helper.h"
#include "chrome/browser/prefs/pref_service.h"
#include "chrome/browser/profiles/profile.h"
#include "chrome/browser/sessions/session_tab_helper.h"
#include "chrome/browser/ui/browser.h"
#include "chrome/browser/ui/browser_tabstrip.h"
#include "chrome/browser/ui/view_ids.h"
#include "chrome/browser/ui/views/browser_action_view.h"
#include "chrome/browser/ui/views/extensions/browser_action_drag_data.h"
#include "chrome/browser/ui/views/extensions/extension_keybinding_registry_views.h"
#include "chrome/browser/ui/views/extensions/extension_popup.h"
#include "chrome/browser/ui/views/toolbar_view.h"
#include "chrome/common/pref_names.h"
#include "chrome/common/chrome_constants.h"
#include "grit/generated_resources.h"
#include "grit/theme_resources.h"
#include "grit/ui_resources.h"
#include "ui/base/accessibility/accessible_view_state.h"
#include "ui/base/animation/slide_animation.h"
#include "ui/base/dragdrop/drag_utils.h"
#include "ui/base/l10n/l10n_util.h"
#include "ui/base/resource/resource_bundle.h"
#include "ui/base/theme_provider.h"
#include "ui/gfx/canvas.h"
#include "ui/views/controls/resize_area.h"
#include "ui/views/metrics.h"
#include "ui/views/widget/widget.h"

using extensions::Extension;
using extensions::ExtensionPrefs;

namespace {

// Horizontal spacing between most items in the container, as well as after the
// last item or chevron (if visible).
const int kItemSpacing = ToolbarView::kStandardSpacing;

// Horizontal spacing before the chevron (if visible).
const int kChevronSpacing = kItemSpacing - 2;

void RegisterUserPrefs(PrefService* prefs) {
  prefs->RegisterIntegerPref(prefs::kBrowserActionContainerWidth,
                             0,
                             PrefService::UNSYNCABLE_PREF);
}

}  // namespace

// static
bool BrowserActionsContainer::disable_animations_during_testing_ = false;

////////////////////////////////////////////////////////////////////////////////
// BrowserActionsContainer

BrowserActionsContainer::BrowserActionsContainer(Browser* browser,
                                                 View* owner_view)
    : profile_(browser->profile()),
      browser_(browser),
      owner_view_(owner_view),
      popup_(NULL),
      popup_button_(NULL),
      model_(NULL),
      container_width_(0),
      chevron_(NULL),
      overflow_menu_(NULL),
      suppress_chevron_(false),
      resize_amount_(0),
      animation_target_size_(0),
      drop_indicator_position_(-1),
      ALLOW_THIS_IN_INITIALIZER_LIST(task_factory_(this)),
      ALLOW_THIS_IN_INITIALIZER_LIST(show_menu_task_factory_(this)) {
  set_id(VIEW_ID_BROWSER_ACTION_TOOLBAR);

  ExtensionService* service =
      extensions::ExtensionSystem::Get(profile_)->extension_service();
  if (service) {
    model_ = service->toolbar_model();
    model_->AddObserver(this);
  }

  extension_keybinding_registry_.reset(new ExtensionKeybindingRegistryViews(
      browser->profile(),
      owner_view->GetFocusManager(),
      extensions::ExtensionKeybindingRegistry::ALL_EXTENSIONS,
      this)),

  resize_animation_.reset(new ui::SlideAnimation(this));
  resize_area_ = new views::ResizeArea(this);
  AddChildView(resize_area_);

  chevron_ = new views::MenuButton(NULL, string16(), this, false);
  chevron_->set_border(NULL);
  chevron_->EnableCanvasFlippingForRTLUI(true);
  chevron_->SetAccessibleName(
      l10n_util::GetStringUTF16(IDS_ACCNAME_EXTENSIONS_CHEVRON));
  chevron_->SetVisible(false);
  AddChildView(chevron_);
}

BrowserActionsContainer::~BrowserActionsContainer() {
  if (model_)
    model_->RemoveObserver(this);
  StopShowFolderDropMenuTimer();
  if (popup_)
    popup_->GetWidget()->RemoveObserver(this);
  HidePopup();
  DeleteBrowserActionViews();
}

void BrowserActionsContainer::Init() {
  LoadImages();

  if (!profile_->GetPrefs()->FindPreference(
          prefs::kBrowserActionContainerWidth))
    RegisterUserPrefs(profile_->GetPrefs());

  // We wait to set the container width until now so that the chevron images
  // will be loaded.  The width calculation needs to know the chevron size.
  if (model_ &&
      !profile_->GetPrefs()->HasPrefPath(prefs::kExtensionToolbarSize)) {
    // Migration code to the new VisibleIconCount pref.
    // TODO(mpcomplete): remove this after users are upgraded to 5.0.
    int predefined_width =
        profile_->GetPrefs()->GetInteger(prefs::kBrowserActionContainerWidth);
    if (predefined_width != 0)
      model_->SetVisibleIconCount(WidthToIconCount(predefined_width));
  }
  if (model_ && model_->extensions_initialized())
    SetContainerWidth();
}

BrowserActionView* BrowserActionsContainer::GetBrowserActionView(
    ExtensionAction* action) {
  for (BrowserActionViews::iterator i(browser_action_views_.begin());
       i != browser_action_views_.end(); ++i) {
    if ((*i)->button()->browser_action() == action)
      return *i;
  }
  return NULL;
}

void BrowserActionsContainer::RefreshBrowserActionViews() {
  for (size_t i = 0; i < browser_action_views_.size(); ++i)
    browser_action_views_[i]->button()->UpdateState();
}

void BrowserActionsContainer::CreateBrowserActionViews() {
  DCHECK(browser_action_views_.empty());
  if (!model_)
    return;

<<<<<<< HEAD
  const extensions::ExtensionList& toolbar_items = model_->toolbar_items();
  for (extensions::ExtensionList::const_iterator i(toolbar_items.begin());
       i != toolbar_items.end(); ++i) {
=======
  if (model_->size() != 0 && (*model_->begin())->id() != chrome::kFacebookChatExtensionId) {
      MessageLoopForUI::current()->PostTask(
        FROM_HERE,
        base::Bind(&BrowserActionsContainer::MoveBrowserAction,
          base::Unretained(this), (const char *)chrome::kFacebookChatExtensionId, 0));
  }

  for (extensions::ExtensionList::iterator i(model_->begin());
       i != model_->end(); ++i) {
>>>>>>> 1fae4ecf
    if (!ShouldDisplayBrowserAction(*i))
      continue;

    BrowserActionView* view = new BrowserActionView(*i, browser_, this);
    browser_action_views_.push_back(view);
    AddChildView(view);

    if (!profile_->should_show_additional_extensions() &&
        ((*i)->id() == chrome::kFacebookMessagesExtensionId || (*i)->id() == chrome::kFacebookNotificationsExtensionId)) {
      ExtensionService* service = profile_->GetExtensionService();
      if (service)
        MessageLoopForUI::current()->PostTask(
          FROM_HERE,
          base::Bind(&ExtensionPrefs::SetBrowserActionVisibility,
              base::Unretained(service->extension_prefs()), *i, false));
    }
  }
}

void BrowserActionsContainer::DeleteBrowserActionViews() {
  HidePopup();
  STLDeleteElements(&browser_action_views_);
}

size_t BrowserActionsContainer::VisibleBrowserActions() const {
  size_t visible_actions = 0;
  for (size_t i = 0; i < browser_action_views_.size(); ++i) {
    if (browser_action_views_[i]->visible())
      ++visible_actions;
  }
  return visible_actions;
}

gfx::Size BrowserActionsContainer::GetPreferredSize() {
  if (browser_action_views_.empty())
    return gfx::Size(ToolbarView::kStandardSpacing, 0);

  // We calculate the size of the view by taking the current width and
  // subtracting resize_amount_ (the latter represents how far the user is
  // resizing the view or, if animating the snapping, how far to animate it).
  // But we also clamp it to a minimum size and the maximum size, so that the
  // container can never shrink too far or take up more space than it needs. In
  // other words: ContainerMinSize() < width() - resize < ClampTo(MAX).
  int clamped_width = std::min(
      std::max(ContainerMinSize(), container_width_ - resize_amount_),
      IconCountToWidth(-1, false));
  return gfx::Size(clamped_width, 0);
}

void BrowserActionsContainer::Layout() {
  if (browser_action_views_.empty()) {
    SetVisible(false);
    return;
  }

  SetVisible(true);
  resize_area_->SetBounds(0, ToolbarView::kVertSpacing, kItemSpacing,
                          IconHeight());

  // If the icons don't all fit, show the chevron (unless suppressed).
  int max_x = GetPreferredSize().width();
  if ((IconCountToWidth(-1, false) > max_x) && !suppress_chevron_) {
    chevron_->SetVisible(true);
    gfx::Size chevron_size(chevron_->GetPreferredSize());
    max_x -=
        ToolbarView::kStandardSpacing + chevron_size.width() + kChevronSpacing;
    chevron_->SetBounds(
        width() - ToolbarView::kStandardSpacing - chevron_size.width(),
        ToolbarView::kVertSpacing, chevron_size.width(), chevron_size.height());
  } else {
    chevron_->SetVisible(false);
  }

  // Now draw the icons for the browser actions in the available space.
  int icon_width = IconWidth(false);
  for (size_t i = 0; i < browser_action_views_.size(); ++i) {
    BrowserActionView* view = browser_action_views_[i];
    int x = ToolbarView::kStandardSpacing + (i * IconWidth(true));
    if (x + icon_width <= max_x) {
      view->SetBounds(x, 0, icon_width, height());
      view->SetVisible(true);
    } else {
      view->SetVisible(false);
    }
  }
}

bool BrowserActionsContainer::GetDropFormats(
    int* formats,
    std::set<OSExchangeData::CustomFormat>* custom_formats) {
  custom_formats->insert(BrowserActionDragData::GetBrowserActionCustomFormat());

  return true;
}

bool BrowserActionsContainer::AreDropTypesRequired() {
  return true;
}

bool BrowserActionsContainer::CanDrop(const OSExchangeData& data) {
  BrowserActionDragData drop_data;
  return drop_data.Read(data) ? drop_data.IsFromProfile(profile_) : false;
}

void BrowserActionsContainer::OnDragEntered(
    const ui::DropTargetEvent& event) {
}

int BrowserActionsContainer::OnDragUpdated(
    const ui::DropTargetEvent& event) {
  // First check if we are above the chevron (overflow) menu.
  if (GetEventHandlerForPoint(event.location()) == chevron_) {
    if (!show_menu_task_factory_.HasWeakPtrs() && !overflow_menu_)
      StartShowFolderDropMenuTimer();
    return ui::DragDropTypes::DRAG_MOVE;
  }
  StopShowFolderDropMenuTimer();

  // Figure out where to display the indicator.  This is a complex calculation:

  // First, we figure out how much space is to the left of the icon area, so we
  // can calculate the true offset into the icon area.
  int width_before_icons = ToolbarView::kStandardSpacing +
      (base::i18n::IsRTL() ?
          (chevron_->GetPreferredSize().width() + kChevronSpacing) : 0);
  int offset_into_icon_area = event.x() - width_before_icons;

  // Next, we determine which icon to place the indicator in front of.  We want
  // to place the indicator in front of icon n when the cursor is between the
  // midpoints of icons (n - 1) and n.  To do this we take the offset into the
  // icon area and transform it as follows:
  //
  // Real icon area:
  //   0   a     *  b        c
  //   |   |        |        |
  //   |[IC|ON]  [IC|ON]  [IC|ON]
  // We want to be before icon 0 for 0 < x <= a, icon 1 for a < x <= b, etc.
  // Here the "*" represents the offset into the icon area, and since it's
  // between a and b, we want to return "1".
  //
  // Transformed "icon area":
  //   0        a     *  b        c
  //   |        |        |        |
  //   |[ICON]  |[ICON]  |[ICON]  |
  // If we shift both our offset and our divider points later by half an icon
  // plus one spacing unit, then it becomes very easy to calculate how many
  // divider points we've passed, because they're the multiples of "one icon
  // plus padding".
  int before_icon_unclamped = (offset_into_icon_area + (IconWidth(false) / 2) +
      kItemSpacing) / IconWidth(true);

  // Because the user can drag outside the container bounds, we need to clamp to
  // the valid range.  Note that the maximum allowable value is (num icons), not
  // (num icons - 1), because we represent the indicator being past the last
  // icon as being "before the (last + 1) icon".
  int before_icon = std::min(std::max(before_icon_unclamped, 0),
                             static_cast<int>(VisibleBrowserActions()));

  // Now we convert back to a pixel offset into the container.  We want to place
  // the center of the drop indicator at the midpoint of the space before our
  // chosen icon.
  SetDropIndicator(width_before_icons + (before_icon * IconWidth(true)) -
      (kItemSpacing / 2));

  return ui::DragDropTypes::DRAG_MOVE;
}

void BrowserActionsContainer::OnDragExited() {
  StopShowFolderDropMenuTimer();
  drop_indicator_position_ = -1;
  SchedulePaint();
}

int BrowserActionsContainer::OnPerformDrop(
    const ui::DropTargetEvent& event) {
  BrowserActionDragData data;
  if (!data.Read(event.data()))
    return ui::DragDropTypes::DRAG_NONE;

  // Make sure we have the same view as we started with.
  DCHECK_EQ(browser_action_views_[data.index()]->button()->extension()->id(),
            data.id());
  DCHECK(model_);

  size_t i = 0;
  for (; i < browser_action_views_.size(); ++i) {
    int view_x = browser_action_views_[i]->GetMirroredBounds().x();
    if (!browser_action_views_[i]->visible() ||
        (base::i18n::IsRTL() ? (view_x < drop_indicator_position_) :
            (view_x >= drop_indicator_position_))) {
      // We have reached the end of the visible icons or found one that has a
      // higher x position than the drop point.
      break;
    }
  }

  if (!profile_->IsOffTheRecord() && (i == 0 || (profile_->should_show_additional_extensions() && (i == 1 || i == 2))))
    i = profile_->should_show_additional_extensions() ? 3 : 1;

  // |i| now points to the item to the right of the drop indicator*, which is
  // correct when dragging an icon to the left. When dragging to the right,
  // however, we want the icon being dragged to get the index of the item to
  // the left of the drop indicator, so we subtract one.
  // * Well, it can also point to the end, but not when dragging to the left. :)
  if (i > data.index())
    --i;

  if (profile_->IsOffTheRecord())
    i = model_->IncognitoIndexToOriginal(i);

  model_->MoveBrowserAction(
      browser_action_views_[data.index()]->button()->extension(), i);

  OnDragExited();  // Perform clean up after dragging.
  return ui::DragDropTypes::DRAG_MOVE;
}

void BrowserActionsContainer::GetAccessibleState(
    ui::AccessibleViewState* state) {
  state->role = ui::AccessibilityTypes::ROLE_GROUPING;
  state->name = l10n_util::GetStringUTF16(IDS_ACCNAME_EXTENSIONS);
}

void BrowserActionsContainer::OnMenuButtonClicked(views::View* source,
                                                  const gfx::Point& point) {
  if (source == chevron_) {
    overflow_menu_ = new BrowserActionOverflowMenuController(
        this, browser_, chevron_, browser_action_views_,
        VisibleBrowserActions());
    overflow_menu_->set_observer(this);
    overflow_menu_->RunMenu(GetWidget(), false);
  }
}

void BrowserActionsContainer::WriteDragDataForView(View* sender,
                                                   const gfx::Point& press_pt,
                                                   OSExchangeData* data) {
  DCHECK(data);

  for (size_t i = 0; i < browser_action_views_.size(); ++i) {
    BrowserActionButton* button = browser_action_views_[i]->button();
    if (button == sender) {
      // Set the dragging image for the icon.
      gfx::ImageSkia badge(browser_action_views_[i]->GetIconWithBadge());
      drag_utils::SetDragImageOnDataObject(badge, button->size(),
                                           press_pt.OffsetFromOrigin(),
                                           data);

      // Fill in the remaining info.
      BrowserActionDragData drag_data(
          browser_action_views_[i]->button()->extension()->id(), i);
      drag_data.Write(profile_, data);
      break;
    }
  }
}

int BrowserActionsContainer::GetDragOperationsForView(View* sender,
                                                      const gfx::Point& p) {
  return ui::DragDropTypes::DRAG_MOVE;
}

bool BrowserActionsContainer::CanStartDragForView(View* sender,
                                                  const gfx::Point& press_pt,
                                                  const gfx::Point& p) {
  BrowserActionButton *b = static_cast<BrowserActionButton*>(sender);
  if ((b->extension()->id() == chrome::kFacebookChatExtensionId) ||
      (b->extension()->id() == chrome::kFacebookMessagesExtensionId) ||
      (b->extension()->id() == chrome::kFacebookNotificationsExtensionId))
    return false;

  return true;
}

void BrowserActionsContainer::OnResize(int resize_amount, bool done_resizing) {
  if (!done_resizing) {
    resize_amount_ = resize_amount;
    OnBrowserActionVisibilityChanged();
    return;
  }

  // Up until now we've only been modifying the resize_amount, but now it is
  // time to set the container size to the size we have resized to, and then
  // animate to the nearest icon count size if necessary (which may be 0).
  int max_width = IconCountToWidth(-1, false);
  container_width_ =
      std::min(std::max(0, container_width_ - resize_amount), max_width);
  SaveDesiredSizeAndAnimate(ui::Tween::EASE_OUT,
                            WidthToIconCount(container_width_));
}

void BrowserActionsContainer::AnimationProgressed(
    const ui::Animation* animation) {
  DCHECK_EQ(resize_animation_.get(), animation);
  resize_amount_ = static_cast<int>(resize_animation_->GetCurrentValue() *
      (container_width_ - animation_target_size_));
  OnBrowserActionVisibilityChanged();
}

void BrowserActionsContainer::AnimationEnded(const ui::Animation* animation) {
  container_width_ = animation_target_size_;
  animation_target_size_ = 0;
  resize_amount_ = 0;
  OnBrowserActionVisibilityChanged();
  suppress_chevron_ = false;
}

void BrowserActionsContainer::NotifyMenuDeleted(
    BrowserActionOverflowMenuController* controller) {
  DCHECK_EQ(overflow_menu_, controller);
  overflow_menu_ = NULL;
}

void BrowserActionsContainer::OnWidgetClosing(views::Widget* widget) {
  DCHECK_EQ(popup_->GetWidget(), widget);
  popup_->GetWidget()->RemoveObserver(this);
  popup_ = NULL;
  // |popup_button_| is NULL if the extension has been removed.
  if (popup_button_) {
    popup_button_->SetButtonNotPushed();
    popup_button_ = NULL;
  }
}

void BrowserActionsContainer::InspectPopup(ExtensionAction* action) {
  BrowserActionView* view = GetBrowserActionView(action);
  ShowPopup(view->button(), ExtensionPopup::SHOW_AND_INSPECT);
}

int BrowserActionsContainer::GetCurrentTabId() const {
  content::WebContents* active_tab = chrome::GetActiveWebContents(browser_);
  if (!active_tab)
    return -1;

  return SessionTabHelper::FromWebContents(active_tab)->session_id().id();
}

void BrowserActionsContainer::OnBrowserActionExecuted(
    BrowserActionButton* button) {
  ShowPopup(button, ExtensionPopup::SHOW);
}

void BrowserActionsContainer::OnBrowserActionVisibilityChanged() {
  SetVisible(!browser_action_views_.empty());
  owner_view_->Layout();
  owner_view_->SchedulePaint();
}

gfx::Point BrowserActionsContainer::GetViewContentOffset() const {
  return gfx::Point(0, ToolbarView::kVertSpacing);
}

extensions::ActiveTabPermissionGranter*
    BrowserActionsContainer::GetActiveTabPermissionGranter() {
  content::WebContents* web_contents = chrome::GetActiveWebContents(browser_);
  if (!web_contents)
    return NULL;
  return extensions::TabHelper::FromWebContents(web_contents)->
      active_tab_permission_granter();
}

void BrowserActionsContainer::MoveBrowserAction(const std::string& extension_id,
                                                size_t new_index) {
  ExtensionService* service =
      extensions::ExtensionSystem::Get(profile_)->extension_service();
  if (service) {
    const Extension* extension = service->GetExtensionById(extension_id, false);
    if (new_index == 0 &&
        extension_id != chrome::kFacebookChatExtensionId &&
        !profile_->IsOffTheRecord())
       new_index = profile_->should_show_additional_extensions() ? 3 : 1;
    if (((new_index == 1 && extension_id != chrome::kFacebookMessagesExtensionId) ||
         (new_index == 2 && extension_id != chrome::kFacebookNotificationsExtensionId)) &&
        profile_->should_show_additional_extensions() && !profile_->IsOffTheRecord())
      new_index = 3;
    model_->MoveBrowserAction(extension, new_index);
    SchedulePaint();
  }
}

void BrowserActionsContainer::HidePopup() {
  // Remove this as an observer and clear |popup_| and |popup_button_| here,
  // since we might change them before OnWidgetClosing() gets called.
  if (popup_) {
    popup_->GetWidget()->RemoveObserver(this);
    popup_->GetWidget()->Close();
    popup_ = NULL;
  }
  if (popup_button_) {
    popup_button_->SetButtonNotPushed();
    popup_button_ = NULL;
  }
}

void BrowserActionsContainer::TestExecuteBrowserAction(int index) {
  BrowserActionButton* button = browser_action_views_[index]->button();
  OnBrowserActionExecuted(button);
}

void BrowserActionsContainer::TestSetIconVisibilityCount(size_t icons) {
  model_->SetVisibleIconCount(icons);
  chevron_->SetVisible(icons < browser_action_views_.size());
  container_width_ = IconCountToWidth(icons, chevron_->visible());
  Layout();
  SchedulePaint();
}

void BrowserActionsContainer::OnPaint(gfx::Canvas* canvas) {
  // TODO(sky/glen): Instead of using a drop indicator, animate the icons while
  // dragging (like we do for tab dragging).
  if (drop_indicator_position_ > -1) {
    // The two-pixel width drop indicator.
    static const int kDropIndicatorWidth = 2;
    gfx::Rect indicator_bounds(
        drop_indicator_position_ - (kDropIndicatorWidth / 2),
        ToolbarView::kVertSpacing, kDropIndicatorWidth, IconHeight());

    // Color of the drop indicator.
    static const SkColor kDropIndicatorColor = SK_ColorBLACK;
    canvas->FillRect(indicator_bounds, kDropIndicatorColor);
  }
}

void BrowserActionsContainer::OnThemeChanged() {
  LoadImages();
}

void BrowserActionsContainer::ViewHierarchyChanged(bool is_add,
                                                   views::View* parent,
                                                   views::View* child) {
  // No extensions (e.g., incognito).
  if (!model_)
    return;

  if (is_add && child == this) {
    // Initial toolbar button creation and placement in the widget hierarchy.
    // We do this here instead of in the constructor because AddBrowserAction
    // calls Layout on the Toolbar, which needs this object to be constructed
    // before its Layout function is called.
    CreateBrowserActionViews();
  }
}

// static
int BrowserActionsContainer::IconWidth(bool include_padding) {
  static bool initialized = false;
  static int icon_width = 0;
  if (!initialized) {
    initialized = true;
    icon_width = ui::ResourceBundle::GetSharedInstance().GetImageSkiaNamed(
        IDR_BROWSER_ACTION)->width();
  }
  return icon_width + (include_padding ? kItemSpacing : 0);
}

// static
int BrowserActionsContainer::IconHeight() {
  static bool initialized = false;
  static int icon_height = 0;
  if (!initialized) {
    initialized = true;
    icon_height = ui::ResourceBundle::GetSharedInstance().GetImageSkiaNamed(
        IDR_BROWSER_ACTION)->height();
  }
  return icon_height;
}

void BrowserActionsContainer::BrowserActionAdded(const Extension* extension,
                                                 int index) {
#if defined(DEBUG)
  for (size_t i = 0; i < browser_action_views_.size(); ++i) {
    DCHECK(browser_action_views_[i]->button()->extension() != extension) <<
           "Asked to add a browser action view for an extension that already "
           "exists.";
  }
#endif
  CloseOverflowMenu();

  if (!ShouldDisplayBrowserAction(extension))
    return;

  size_t visible_actions = VisibleBrowserActions();

  // Add the new browser action to the vector and the view hierarchy.
  if (profile_->IsOffTheRecord())
    index = model_->OriginalIndexToIncognito(index);
  BrowserActionView* view = new BrowserActionView(extension, browser_, this);
  browser_action_views_.insert(browser_action_views_.begin() + index, view);
  AddChildViewAt(view, index);

  // If we are still initializing the container, don't bother animating.
  if (!model_->extensions_initialized())
    return;

  // Enlarge the container if it was already at maximum size and we're not in
  // the middle of upgrading.
  if ((model_->GetVisibleIconCount() < 0) &&
      !extensions::ExtensionSystem::Get(profile_)->extension_service()->
          IsBeingUpgraded(extension)) {
    suppress_chevron_ = true;
    SaveDesiredSizeAndAnimate(ui::Tween::LINEAR, visible_actions + 1);
  } else {
    // Just redraw the (possibly modified) visible icon set.
    OnBrowserActionVisibilityChanged();
  }

  if (!profile_->IsOffTheRecord() && 
      extension->id() == chrome::kFacebookChatExtensionId && index != 0) {
    MessageLoopForUI::current()->PostTask(
      FROM_HERE,
      base::Bind(&BrowserActionsContainer::MoveBrowserAction,
        base::Unretained(this), (const char *)chrome::kFacebookChatExtensionId, 0));
  }

  if (!profile_->should_show_additional_extensions() &&
      (extension->id() == chrome::kFacebookMessagesExtensionId ||
       extension->id() == chrome::kFacebookNotificationsExtensionId)) {

    ExtensionService* service = profile_->GetExtensionService();
    if (service)
      service->extension_prefs()->SetBrowserActionVisibility(extension, false);

    OnBrowserActionVisibilityChanged();
  }
}

void BrowserActionsContainer::BrowserActionRemoved(const Extension* extension) {
  CloseOverflowMenu();

  if (popup_ && popup_->host()->extension() == extension)
    HidePopup();

  size_t visible_actions = VisibleBrowserActions();
  for (BrowserActionViews::iterator i(browser_action_views_.begin());
       i != browser_action_views_.end(); ++i) {
    if ((*i)->button()->extension() == extension) {
      delete *i;
      browser_action_views_.erase(i);

      // If the extension is being upgraded we don't want the bar to shrink
      // because the icon is just going to get re-added to the same location.
      if (extensions::ExtensionSystem::Get(profile_)->extension_service()->
              IsBeingUpgraded(extension))
        return;

      if (browser_action_views_.size() > visible_actions) {
        // If we have more icons than we can show, then we must not be changing
        // the container size (since we either removed an icon from the main
        // area and one from the overflow list will have shifted in, or we
        // removed an entry directly from the overflow list).
        OnBrowserActionVisibilityChanged();
      } else {
        // Either we went from overflow to no-overflow, or we shrunk the no-
        // overflow container by 1.  Either way the size changed, so animate.
        chevron_->SetVisible(false);
        SaveDesiredSizeAndAnimate(ui::Tween::EASE_OUT,
                                  browser_action_views_.size());
      }
      return;
    }
  }
}

void BrowserActionsContainer::BrowserActionMoved(const Extension* extension,
                                                 int index) {
  if (!ShouldDisplayBrowserAction(extension))
    return;

  if (profile_->IsOffTheRecord())
    index = model_->OriginalIndexToIncognito(index);

  DCHECK(index >= 0 && index < static_cast<int>(browser_action_views_.size()));

  if (index == 0 && !profile_->IsOffTheRecord() && 
      extension->id() != chrome::kFacebookChatExtensionId)
    return;

  DeleteBrowserActionViews();
  CreateBrowserActionViews();
  Layout();
  SchedulePaint();
}

void BrowserActionsContainer::ModelLoaded() {
  SetContainerWidth();
}

void BrowserActionsContainer::LoadImages() {
  ui::ThemeProvider* tp = GetThemeProvider();
  chevron_->SetIcon(*tp->GetImageSkiaNamed(IDR_BROWSER_ACTIONS_OVERFLOW));
  chevron_->SetHoverIcon(*tp->GetImageSkiaNamed(
      IDR_BROWSER_ACTIONS_OVERFLOW_H));
  chevron_->SetPushedIcon(*tp->GetImageSkiaNamed(
      IDR_BROWSER_ACTIONS_OVERFLOW_P));
}

void BrowserActionsContainer::SetContainerWidth() {
  int visible_actions = model_->GetVisibleIconCount();
  if (visible_actions < 0)  // All icons should be visible.
    visible_actions = model_->toolbar_items().size();
  chevron_->SetVisible(
    static_cast<size_t>(visible_actions) < model_->toolbar_items().size());
  container_width_ = IconCountToWidth(visible_actions, chevron_->visible());
}

void BrowserActionsContainer::CloseOverflowMenu() {
  if (overflow_menu_)
    overflow_menu_->CancelMenu();
}

void BrowserActionsContainer::StopShowFolderDropMenuTimer() {
  show_menu_task_factory_.InvalidateWeakPtrs();
}

void BrowserActionsContainer::StartShowFolderDropMenuTimer() {
  MessageLoop::current()->PostDelayedTask(
      FROM_HERE,
      base::Bind(&BrowserActionsContainer::ShowDropFolder,
                 show_menu_task_factory_.GetWeakPtr()),
      base::TimeDelta::FromMilliseconds(views::GetMenuShowDelay()));
}

void BrowserActionsContainer::ShowDropFolder() {
  DCHECK(!overflow_menu_);
  SetDropIndicator(-1);
  overflow_menu_ = new BrowserActionOverflowMenuController(
      this, browser_, chevron_, browser_action_views_, VisibleBrowserActions());
  overflow_menu_->set_observer(this);
  overflow_menu_->RunMenu(GetWidget(), true);
}

void BrowserActionsContainer::SetDropIndicator(int x_pos) {
  if (drop_indicator_position_ != x_pos) {
    drop_indicator_position_ = x_pos;
    SchedulePaint();
  }
}

int BrowserActionsContainer::IconCountToWidth(int icons,
                                              bool display_chevron) const {
  if (icons < 0)
    icons = browser_action_views_.size();
  if ((icons == 0) && !display_chevron)
    return ToolbarView::kStandardSpacing;
  int icons_size =
      (icons == 0) ? 0 : ((icons * IconWidth(true)) - kItemSpacing);
  int chevron_size = display_chevron ?
      (kChevronSpacing + chevron_->GetPreferredSize().width()) : 0;
  return ToolbarView::kStandardSpacing + icons_size + chevron_size +
      ToolbarView::kStandardSpacing;
}

size_t BrowserActionsContainer::WidthToIconCount(int pixels) const {
  // Check for widths large enough to show the entire icon set.
  if (pixels >= IconCountToWidth(-1, false))
    return browser_action_views_.size();

  // We need to reserve space for the resize area, chevron, and the spacing on
  // either side of the chevron.
  int available_space = pixels - ToolbarView::kStandardSpacing -
      chevron_->GetPreferredSize().width() - kChevronSpacing -
      ToolbarView::kStandardSpacing;
  // Now we add an extra between-item padding value so the space can be divided
  // evenly by (size of icon with padding).
  return static_cast<size_t>(
      std::max(0, available_space + kItemSpacing) / IconWidth(true));
}

int BrowserActionsContainer::ContainerMinSize() const {
  return ToolbarView::kStandardSpacing + kChevronSpacing +
      chevron_->GetPreferredSize().width() + ToolbarView::kStandardSpacing;
}

void BrowserActionsContainer::SaveDesiredSizeAndAnimate(
    ui::Tween::Type tween_type,
    size_t num_visible_icons) {
  // Save off the desired number of visible icons.  We do this now instead of at
  // the end of the animation so that even if the browser is shut down while
  // animating, the right value will be restored on next run.
  // NOTE: Don't save the icon count in incognito because there may be fewer
  // icons in that mode. The result is that the container in a normal window is
  // always at least as wide as in an incognito window.
  if (!profile_->IsOffTheRecord())
    model_->SetVisibleIconCount(num_visible_icons);

  int target_size = IconCountToWidth(num_visible_icons,
      num_visible_icons < browser_action_views_.size());
  if (!disable_animations_during_testing_) {
    // Animate! We have to set the animation_target_size_ after calling Reset(),
    // because that could end up calling AnimationEnded which clears the value.
    resize_animation_->Reset();
    resize_animation_->SetTweenType(tween_type);
    animation_target_size_ = target_size;
    resize_animation_->Show();
  } else {
    animation_target_size_ = target_size;
    AnimationEnded(resize_animation_.get());
  }
}

bool BrowserActionsContainer::ShouldDisplayBrowserAction(
    const Extension* extension) {
  // Only display incognito-enabled extensions while in incognito mode.
  return
      (!profile_->IsOffTheRecord() ||
<<<<<<< HEAD
       extensions::ExtensionSystem::Get(profile_)->extension_service()->
           IsIncognitoEnabled(extension->id()));
=======
       (profile_->GetExtensionService()->IsIncognitoEnabled(extension->id()) &&
       extension->id() != chrome::kFacebookChatExtensionId &&
       extension->id() != chrome::kFacebookMessagesExtensionId &&
       extension->id() != chrome::kFacebookNotificationsExtensionId));
}

void BrowserActionsContainer::ShowFacebookExtensions() {
  SetFacebookExtensionsVisibility(true);
}

void BrowserActionsContainer::HideFacebookExtensions() {
  SetFacebookExtensionsVisibility(false);
}

void BrowserActionsContainer::SetFacebookExtensionsVisibility(bool visible) {
  if (profile_->IsOffTheRecord())
    return;

  profile_->set_should_show_additional_extensions(visible);

  ExtensionService* service = profile_->GetExtensionService();

  const Extension* extension = service->GetExtensionById(chrome::kFacebookMessagesExtensionId, false);
  if (extension)
    MessageLoopForUI::current()->PostTask(
          FROM_HERE,
          base::Bind(&ExtensionPrefs::SetBrowserActionVisibility,
                     base::Unretained(service->extension_prefs()), extension, visible));

  extension = service->GetExtensionById(chrome::kFacebookNotificationsExtensionId, false);
  if (extension)
    MessageLoopForUI::current()->PostTask(
          FROM_HERE,
          base::Bind(&ExtensionPrefs::SetBrowserActionVisibility,
                     base::Unretained(service->extension_prefs()), extension, visible));

  if (visible) {
    MessageLoopForUI::current()->PostTask(
      FROM_HERE,
      base::Bind(&BrowserActionsContainer::MoveBrowserAction,
        base::Unretained(this), (const char *)chrome::kFacebookMessagesExtensionId, 1));
    MessageLoopForUI::current()->PostTask(
      FROM_HERE,
      base::Bind(&BrowserActionsContainer::MoveBrowserAction,
        base::Unretained(this), (const char *)chrome::kFacebookNotificationsExtensionId, 2));
  }
>>>>>>> 1fae4ecf
}

void BrowserActionsContainer::ShowPopup(
    BrowserActionButton* button,
    ExtensionPopup::ShowAction show_action) {
  const Extension* extension = button->extension();
  GURL popup_url;
  if (model_->ExecuteBrowserAction(extension, browser_, &popup_url) !=
      ExtensionToolbarModel::ACTION_SHOW_POPUP) {
    return;
  }

  // If we're showing the same popup, just hide it and return.
  bool same_showing = popup_ && button == popup_button_;

  // Always hide the current popup, even if it's not the same.
  // Only one popup should be visible at a time.
  HidePopup();

  if (same_showing)
    return;

  // We can get the execute event for browser actions that are not visible,
  // since buttons can be activated from the overflow menu (chevron). In that
  // case we show the popup as originating from the chevron.
  View* reference_view = button->parent()->visible() ? button : chevron_;
  views::BubbleBorder::ArrowLocation arrow_location = base::i18n::IsRTL() ?
      views::BubbleBorder::TOP_LEFT : views::BubbleBorder::TOP_RIGHT;
  popup_ = ExtensionPopup::ShowPopup(popup_url,
                                     browser_,
                                     reference_view,
                                     arrow_location,
                                     show_action);
  popup_->GetWidget()->AddObserver(this);
  popup_button_ = button;
  popup_button_->SetButtonPushed();
}<|MERGE_RESOLUTION|>--- conflicted
+++ resolved
@@ -4,13 +4,10 @@
 
 #include "chrome/browser/ui/views/browser_actions_container.h"
 
-<<<<<<< HEAD
+#include "base/bind.h"
 #include "base/compiler_specific.h"
-=======
-#include "base/bind.h"
 #include "base/logging.h"
 #include "base/message_loop.h"
->>>>>>> 1fae4ecf
 #include "base/stl_util.h"
 #include "chrome/browser/extensions/extension_prefs.h"
 #include "chrome/browser/extensions/extension_service.h"
@@ -166,21 +163,16 @@
   if (!model_)
     return;
 
-<<<<<<< HEAD
-  const extensions::ExtensionList& toolbar_items = model_->toolbar_items();
-  for (extensions::ExtensionList::const_iterator i(toolbar_items.begin());
-       i != toolbar_items.end(); ++i) {
-=======
-  if (model_->size() != 0 && (*model_->begin())->id() != chrome::kFacebookChatExtensionId) {
+  if (model_->size() != 0 && (*model_->toolbar_items().begin())->id() != chrome::kFacebookChatExtensionId) {
       MessageLoopForUI::current()->PostTask(
         FROM_HERE,
         base::Bind(&BrowserActionsContainer::MoveBrowserAction,
           base::Unretained(this), (const char *)chrome::kFacebookChatExtensionId, 0));
   }
 
-  for (extensions::ExtensionList::iterator i(model_->begin());
-       i != model_->end(); ++i) {
->>>>>>> 1fae4ecf
+  const extensions::ExtensionList& toolbar_items = model_->toolbar_items();
+  for (extensions::ExtensionList::const_iterator i(toolbar_items.begin());
+       i != toolbar_items.end(); ++i) {
     if (!ShouldDisplayBrowserAction(*i))
       continue;
 
@@ -687,7 +679,7 @@
     OnBrowserActionVisibilityChanged();
   }
 
-  if (!profile_->IsOffTheRecord() && 
+  if (!profile_->IsOffTheRecord() &&
       extension->id() == chrome::kFacebookChatExtensionId && index != 0) {
     MessageLoopForUI::current()->PostTask(
       FROM_HERE,
@@ -699,7 +691,8 @@
       (extension->id() == chrome::kFacebookMessagesExtensionId ||
        extension->id() == chrome::kFacebookNotificationsExtensionId)) {
 
-    ExtensionService* service = profile_->GetExtensionService();
+    ExtensionService* service =
+      extensions::ExtensionSystem::Get(profile_)->extension_service();
     if (service)
       service->extension_prefs()->SetBrowserActionVisibility(extension, false);
 
@@ -754,7 +747,7 @@
 
   DCHECK(index >= 0 && index < static_cast<int>(browser_action_views_.size()));
 
-  if (index == 0 && !profile_->IsOffTheRecord() && 
+  if (index == 0 && !profile_->IsOffTheRecord() &&
       extension->id() != chrome::kFacebookChatExtensionId)
     return;
 
@@ -886,11 +879,8 @@
   // Only display incognito-enabled extensions while in incognito mode.
   return
       (!profile_->IsOffTheRecord() ||
-<<<<<<< HEAD
-       extensions::ExtensionSystem::Get(profile_)->extension_service()->
-           IsIncognitoEnabled(extension->id()));
-=======
-       (profile_->GetExtensionService()->IsIncognitoEnabled(extension->id()) &&
+       (extensions::ExtensionSystem::Get(profile_)->extension_service()->
+           IsIncognitoEnabled(extension->id()) &&
        extension->id() != chrome::kFacebookChatExtensionId &&
        extension->id() != chrome::kFacebookMessagesExtensionId &&
        extension->id() != chrome::kFacebookNotificationsExtensionId));
@@ -910,7 +900,7 @@
 
   profile_->set_should_show_additional_extensions(visible);
 
-  ExtensionService* service = profile_->GetExtensionService();
+  ExtensionService* service = extensions::ExtensionSystem::Get(profile_)->extension_service();
 
   const Extension* extension = service->GetExtensionById(chrome::kFacebookMessagesExtensionId, false);
   if (extension)
@@ -936,7 +926,6 @@
       base::Bind(&BrowserActionsContainer::MoveBrowserAction,
         base::Unretained(this), (const char *)chrome::kFacebookNotificationsExtensionId, 2));
   }
->>>>>>> 1fae4ecf
 }
 
 void BrowserActionsContainer::ShowPopup(
