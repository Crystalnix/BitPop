--- conflicted
+++ resolved
@@ -470,25 +470,18 @@
   int overlay_id = 0;
   // The new tab button field trial will get created in variations_service.cc
   // through the variations server.
-<<<<<<< HEAD
+  /*
   if (base::FieldTrialList::FindFullName(kNewTabButtonFieldTrialName) ==
           kNewTabButtonFieldTrialPlusGroupName) {
-    overlay_id = state == views::CustomButton::STATE_PRESSED ?
-        IDR_NEWTAB_BUTTON_P_PLUS : IDR_NEWTAB_BUTTON_PLUS;
-  } else {
-    overlay_id = state == views::CustomButton::STATE_PRESSED ?
-        IDR_NEWTAB_BUTTON_P : IDR_NEWTAB_BUTTON;
-  }
-=======
-  // if (base::FieldTrialList::FindFullName(kNewTabButtonFieldTrialName) ==
-  //         kNewTabButtonFieldTrialPlusGroupName) {
+  */
     overlay_id = state == views::CustomButton::BS_PUSHED ?
         IDR_NEWTAB_BUTTON_P_PLUS : IDR_NEWTAB_BUTTON_PLUS;
-  // } else {
-  //   overlay_id = state == views::CustomButton::BS_PUSHED ?
-  //       IDR_NEWTAB_BUTTON_P : IDR_NEWTAB_BUTTON;
-  // }
->>>>>>> 1fae4ecf
+  /*
+  } else {
+    overlay_id = state == views::CustomButton::BS_PUSHED ?
+        IDR_NEWTAB_BUTTON_P : IDR_NEWTAB_BUTTON;
+  }
+  */
   gfx::ImageSkia* overlay = GetThemeProvider()->GetImageSkiaNamed(overlay_id);
 
   gfx::Canvas canvas(
@@ -801,8 +794,8 @@
   if (source == CLOSE_TAB_FROM_TOUCH) {
     StartResizeLayoutTabsFromTouchTimer();
   } else {
-    AddMessageLoopObserver();
-  }
+  AddMessageLoopObserver();
+}
 }
 
 void TabStrip::SetSelection(const TabStripSelectionModel& old_selection,
@@ -2016,7 +2009,7 @@
       last_mouse_move_time_ = base::TimeTicks();
       if ((event.flags() & ui::EF_FROM_TOUCH) == ui::EF_FROM_TOUCH) {
         SetLayoutType(TAB_STRIP_LAYOUT_STACKED, true);
-        controller_->LayoutTypeMaybeChanged();
+      controller_->LayoutTypeMaybeChanged();
       }
       break;
     }
