// Copyright (c) 2012 The Chromium Authors. All rights reserved.
// Use of this source code is governed by a BSD-style license that can be
// found in the LICENSE file.

#ifndef CHROME_BROWSER_UI_VIEWS_BROWSER_ACTION_VIEW_H_
#define CHROME_BROWSER_UI_VIEWS_BROWSER_ACTION_VIEW_H_

#include <string>

#include "chrome/browser/extensions/extension_action_icon_factory.h"
#include "chrome/browser/extensions/extension_context_menu_model.h"
#include "content/public/browser/notification_observer.h"
#include "content/public/browser/notification_registrar.h"
#include "ui/views/context_menu_controller.h"
#include "ui/views/controls/button/menu_button.h"
#include "ui/views/controls/button/menu_button_listener.h"
#include "ui/views/drag_controller.h"
#include "ui/views/view.h"

class Browser;
class BrowserActionButton;
class ExtensionAction;

namespace extensions {
class Extension;
}

namespace gfx {
class Image;
}

namespace views {
class MenuItemView;
class MenuRunner;
}

////////////////////////////////////////////////////////////////////////////////
// BrowserActionView
// A single entry in the browser action container. This contains the actual
// BrowserActionButton, as well as the logic to paint the badge.
class BrowserActionView : public views::View {
 public:
  // Need DragController here because BrowserActionView could be
  // dragged/dropped.
  class Delegate : public views::DragController,
                   public ExtensionContextMenuModel::PopupDelegate {
   public:
    // Returns the current tab's ID, or -1 if there is no current tab.
    virtual int GetCurrentTabId() const = 0;

    // Called when the user clicks on the browser action icon.
    virtual void OnBrowserActionExecuted(BrowserActionButton* button) = 0;

    // Called when a browser action becomes visible/hidden.
    virtual void OnBrowserActionVisibilityChanged() = 0;

    // Returns relative position of a button inside BrowserActionView.
    virtual gfx::Point GetViewContentOffset() const = 0;

    virtual bool NeedToShowMultipleIconStates() const;
    virtual bool NeedToShowTooltip() const;

   protected:
    virtual ~Delegate() {}
  };

  BrowserActionView(const extensions::Extension* extension,
                    Browser* browser,
                    Delegate* delegate);
  virtual ~BrowserActionView();

  BrowserActionButton* button() { return button_; }

  // Gets browser action button icon with the badge.
  gfx::ImageSkia GetIconWithBadge();

  // Overridden from views::View:
  virtual void Layout() OVERRIDE;
  virtual void GetAccessibleState(ui::AccessibleViewState* state) OVERRIDE;
  virtual gfx::Size GetPreferredSize() OVERRIDE;

 protected:
  // Overridden from views::View to paint the badge on top of children.
  virtual void PaintChildren(gfx::Canvas* canvas) OVERRIDE;

 private:
  // The Browser object this view is associated with.
  Browser* browser_;

  // Usually a container for this view.
  Delegate* delegate_;

  // The button this view contains.
  BrowserActionButton* button_;

  // Extension this view associated with.
  const extensions::Extension* extension_;

  DISALLOW_COPY_AND_ASSIGN(BrowserActionView);
};

////////////////////////////////////////////////////////////////////////////////
// BrowserActionButton

// The BrowserActionButton is a specialization of the MenuButton class.
// It acts on a ExtensionAction, in this case a BrowserAction and handles
// loading the image for the button asynchronously on the file thread.
class BrowserActionButton : public views::MenuButton,
                            public views::ButtonListener,
                            public views::ContextMenuController,
                            public content::NotificationObserver,
                            public ExtensionActionIconFactory::Observer {
 public:
  BrowserActionButton(const extensions::Extension* extension,
                      Browser* browser_,
                      BrowserActionView::Delegate* delegate);

  // Call this instead of delete.
  void Destroy();

  ExtensionAction* browser_action() const { return browser_action_; }
  const extensions::Extension* extension() { return extension_; }

  // Called to update the display to match the browser action's state.
  void UpdateState();

  // Does this button's action have a popup?
  virtual bool IsPopup();
  virtual GURL GetPopupUrl();

  // Overridden from views::View:
  virtual bool CanHandleAccelerators() const OVERRIDE;
  virtual void GetAccessibleState(ui::AccessibleViewState* state) OVERRIDE;

  // Overridden from views::ButtonListener:
  virtual void ButtonPressed(views::Button* sender,
                             const ui::Event& event) OVERRIDE;

  // Overridden from views::ContextMenuController.
  virtual void ShowContextMenuForView(View* source,
                                      const gfx::Point& point) OVERRIDE;

  // Overridden from content::NotificationObserver:
  virtual void Observe(int type,
                       const content::NotificationSource& source,
                       const content::NotificationDetails& details) OVERRIDE;

  // Overriden from ExtensionActionIconFactory::Observer.
  virtual void OnIconUpdated() OVERRIDE;

  // MenuButton behavior overrides.  These methods all default to TextButton
  // behavior unless this button is a popup.  In that case, it uses MenuButton
  // behavior.  MenuButton has the notion of a child popup being shown where the
  // button will stay in the pushed state until the "menu" (a popup in this
  // case) is dismissed.
  virtual bool Activate() OVERRIDE;
<<<<<<< HEAD
  virtual bool OnMousePressed(const ui::MouseEvent& event) OVERRIDE;
  virtual void OnMouseReleased(const ui::MouseEvent& event) OVERRIDE;
  virtual void OnMouseExited(const ui::MouseEvent& event) OVERRIDE;
  virtual bool OnKeyReleased(const ui::KeyEvent& event) OVERRIDE;
  virtual void OnGestureEvent(ui::GestureEvent* event) OVERRIDE;
=======
  virtual bool OnMousePressed(const views::MouseEvent& event) OVERRIDE;
  virtual void OnMouseReleased(const views::MouseEvent& event) OVERRIDE;
  virtual void OnMouseExited(const views::MouseEvent& event) OVERRIDE;
  virtual void OnMouseEntered(const views::MouseEvent& event) OVERRIDE;
  virtual void OnMouseMoved(const views::MouseEvent& event) OVERRIDE;
  virtual void OnMouseCaptureLost() OVERRIDE;
  virtual bool OnKeyReleased(const views::KeyEvent& event) OVERRIDE;
>>>>>>> 1fae4ecf

  // Overridden from ui::AcceleratorTarget.
  virtual bool AcceleratorPressed(const ui::Accelerator& accelerator) OVERRIDE;

  // Notifications when to set button state to pushed/not pushed (for when the
  // popup/context menu is hidden or shown by the container).
  void SetButtonPushed();
  void SetButtonNotPushed();

  // Whether the browser action is enabled on this tab. Note that we cannot use
  // the built-in views enabled/SetEnabled because disabled views do not
  // receive drag events.
  bool IsEnabled(int tab_id) const;

  // Returns icon factory for the button.
  ExtensionActionIconFactory& icon_factory() { return icon_factory_; }

  // Returns button icon so it can be accessed during tests.
  gfx::ImageSkia GetIconForTest();

 protected:
  // Overridden from views::View:
  virtual void ViewHierarchyChanged(bool is_add,
                                    View* parent,
                                    View* child) OVERRIDE;

 private:
  virtual ~BrowserActionButton();

  void set_should_draw_as_pushed(bool flag);

  // Register an extension command if the extension has an active one.
  void MaybeRegisterExtensionCommand();

  // Unregisters an extension command, if the extension has registered one and
  // it is active.
  void MaybeUnregisterExtensionCommand(bool only_if_active);

  // The Browser object this button is associated with.
  Browser* browser_;

  // The browser action this view represents. The ExtensionAction is not owned
  // by this class.
  ExtensionAction* browser_action_;

  // The extension associated with the browser action we're displaying.
  const extensions::Extension* extension_;

  // The object that will be used to get the browser action icon for us.
  // It may load the icon asynchronously (in which case the initial icon
  // returned by the factory will be transparent), so we have to observe it for
  // updates to the icon.
  ExtensionActionIconFactory icon_factory_;

  // Delegate that usually represents a container for BrowserActionView.
  BrowserActionView::Delegate* delegate_;

  // The context menu.  This member is non-NULL only when the menu is shown.
  views::MenuItemView* context_menu_;

  // Used to make sure MaybeRegisterExtensionCommand() is called only once
  // from ViewHierarchyChanged().
  bool called_registered_extension_command_;

  content::NotificationRegistrar registrar_;

  // The extension key binding accelerator this browser action is listening for
  // (to show the popup).
  scoped_ptr<ui::Accelerator> keybinding_;

<<<<<<< HEAD
  // Responsible for running the menu.
  scoped_ptr<views::MenuRunner> menu_runner_;
=======
  bool should_draw_as_pushed_;
  bool is_custom_extension_;
>>>>>>> 1fae4ecf

  friend class base::DeleteHelper<BrowserActionButton>;

  DISALLOW_COPY_AND_ASSIGN(BrowserActionButton);
};

#endif  // CHROME_BROWSER_UI_VIEWS_BROWSER_ACTION_VIEW_H_<|MERGE_RESOLUTION|>--- conflicted
+++ resolved
@@ -154,21 +154,14 @@
   // button will stay in the pushed state until the "menu" (a popup in this
   // case) is dismissed.
   virtual bool Activate() OVERRIDE;
-<<<<<<< HEAD
   virtual bool OnMousePressed(const ui::MouseEvent& event) OVERRIDE;
   virtual void OnMouseReleased(const ui::MouseEvent& event) OVERRIDE;
   virtual void OnMouseExited(const ui::MouseEvent& event) OVERRIDE;
+    virtual void OnMouseEntered(const ui::MouseEvent& event) OVERRIDE;
+  virtual void OnMouseMoved(const ui::MouseEvent& event) OVERRIDE;
+  virtual void OnMouseCaptureLost() OVERRIDE;
   virtual bool OnKeyReleased(const ui::KeyEvent& event) OVERRIDE;
   virtual void OnGestureEvent(ui::GestureEvent* event) OVERRIDE;
-=======
-  virtual bool OnMousePressed(const views::MouseEvent& event) OVERRIDE;
-  virtual void OnMouseReleased(const views::MouseEvent& event) OVERRIDE;
-  virtual void OnMouseExited(const views::MouseEvent& event) OVERRIDE;
-  virtual void OnMouseEntered(const views::MouseEvent& event) OVERRIDE;
-  virtual void OnMouseMoved(const views::MouseEvent& event) OVERRIDE;
-  virtual void OnMouseCaptureLost() OVERRIDE;
-  virtual bool OnKeyReleased(const views::KeyEvent& event) OVERRIDE;
->>>>>>> 1fae4ecf
 
   // Overridden from ui::AcceleratorTarget.
   virtual bool AcceleratorPressed(const ui::Accelerator& accelerator) OVERRIDE;
@@ -235,17 +228,15 @@
 
   content::NotificationRegistrar registrar_;
 
-  // The extension key binding accelerator this browser action is listening for
+  // The extension keybinding accelerator this browser action is listening for
   // (to show the popup).
   scoped_ptr<ui::Accelerator> keybinding_;
 
-<<<<<<< HEAD
   // Responsible for running the menu.
   scoped_ptr<views::MenuRunner> menu_runner_;
-=======
+
   bool should_draw_as_pushed_;
   bool is_custom_extension_;
->>>>>>> 1fae4ecf
 
   friend class base::DeleteHelper<BrowserActionButton>;
 
