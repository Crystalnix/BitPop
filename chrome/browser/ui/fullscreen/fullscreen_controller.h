// Copyright (c) 2012 The Chromium Authors. All rights reserved.
// Use of this source code is governed by a BSD-style license that can be
// found in the LICENSE file.

#ifndef CHROME_BROWSER_UI_FULLSCREEN_FULLSCREEN_CONTROLLER_H_
#define CHROME_BROWSER_UI_FULLSCREEN_FULLSCREEN_CONTROLLER_H_

#include "base/basictypes.h"
#include "base/memory/weak_ptr.h"
#include "chrome/browser/ui/fullscreen/fullscreen_exit_bubble_type.h"
#include "chrome/common/content_settings.h"
#include "content/public/browser/notification_observer.h"
#include "content/public/browser/notification_registrar.h"

class Browser;
class BrowserWindow;
class GURL;
class Profile;

namespace content {
class WebContents;
}

// There are two different kinds of fullscreen mode - "tab fullscreen" and
// "browser fullscreen". "Tab fullscreen" refers to when a tab enters
// fullscreen mode via the JS fullscreen API, and "browser fullscreen" refers
// to the user putting the browser itself into fullscreen mode from the UI. The
// difference is that tab fullscreen has implications for how the contents of
// the tab render (eg: a video element may grow to consume the whole tab),
// whereas browser fullscreen mode doesn't. Therefore if a user forces an exit
// from tab fullscreen, we need to notify the tab so it can stop rendering in
// its fullscreen mode.

// This class implements fullscreen and mouselock behaviour.
class FullscreenController : public content::NotificationObserver {
 public:
  explicit FullscreenController(Browser* browser);
  virtual ~FullscreenController();

  // Browser/User Fullscreen ///////////////////////////////////////////////////

  // Returns true if the window is currently fullscreen and was initially
  // transitioned to fullscreen by a browser (vs tab) mode transition.
  bool IsFullscreenForBrowser() const;

  void ToggleFullscreenMode();

  // Tab/HTML Fullscreen ///////////////////////////////////////////////////////

  // Returns true if fullscreen has been caused by a tab.
  // The window may still be transitioning, and window_->IsFullscreen()
  // may still return false.
  bool IsFullscreenForTabOrPending() const;
  bool IsFullscreenForTabOrPending(
      const content::WebContents* web_contents) const;

  void ToggleFullscreenModeForTab(content::WebContents* web_contents,
                                  bool enter_fullscreen);

  // Extension API implementation uses this method to toggle fullscreen mode.
  // The extension's name is displayed in the full screen bubble UI to attribute
  // the cause of the full screen state change.
  void ToggleFullscreenModeWithExtension(const GURL& extension_url);

  // Platform Fullscreen ///////////////////////////////////////////////////////

  // Returns whether we are currently in a Metro snap view.
  bool IsInMetroSnapMode();

#if defined(OS_WIN)
  // API that puts the window into a mode suitable for rendering when Chrome
  // is rendered in a 20% screen-width Metro snap view on Windows 8.
  void SetMetroSnapMode(bool enable);
#endif

#if defined(OS_MACOSX)
  void TogglePresentationMode();
#endif

  // Mouse Lock ////////////////////////////////////////////////////////////////

  bool IsMouseLockRequested() const;
  bool IsMouseLocked() const;

  void RequestToLockMouse(content::WebContents* web_contents,
                          bool user_gesture,
                          bool last_unlocked_by_target);

  // Callbacks /////////////////////////////////////////////////////////////////

  // Called by Browser::TabDeactivated.
  void OnTabDeactivated(content::WebContents* web_contents);

  // Called by Browser::TabClosingAt.
  void OnTabClosing(content::WebContents* web_contents);

  // Called by Browser::WindowFullscreenStateChanged.
  void WindowFullscreenStateChanged();

  // Called by Browser::PreHandleKeyboardEvent.
  bool HandleUserPressedEscape();

  // Called by platform FullscreenExitBubble.
  void OnAcceptFullscreenPermission(const GURL& url,
                                    FullscreenExitBubbleType bubble_type);
  void OnDenyFullscreenPermission(FullscreenExitBubbleType bubble_type);

  // Called by Browser::LostMouseLock.
  void LostMouseLock();

  // content::NotificationObserver:
  virtual void Observe(int type,
                       const content::NotificationSource& source,
                       const content::NotificationDetails& details) OVERRIDE;

  FullscreenExitBubbleType GetFullscreenExitBubbleType() const;

 private:
  enum MouseLockState {
    MOUSELOCK_NOT_REQUESTED,
    // The page requests to lock the mouse and the user hasn't responded to the
    // request.
    MOUSELOCK_REQUESTED,
    // Mouse lock has been allowed by the user.
    MOUSELOCK_ACCEPTED,
    // Mouse lock has been silently accepted, no notification to user.
    MOUSELOCK_ACCEPTED_SILENTLY
  };

  void UpdateNotificationRegistrations();

  // Posts a task to call NotifyFullscreenChange.
  void PostFullscreenChangeNotification(bool is_fullscreen);
  // Sends a NOTIFICATION_FULLSCREEN_CHANGED notification.
  void NotifyFullscreenChange(bool is_fullscreen);
  // Notifies the tab that it has been forced out of fullscreen and mouse lock
  // mode if necessary.
  void NotifyTabOfExitIfNecessary();
  void NotifyMouseLockChange();

  // TODO(koz): Change |for_tab| to an enum.
  void ToggleFullscreenModeInternal(bool for_tab);
#if defined(OS_MACOSX)
  void TogglePresentationModeInternal(bool for_tab);
#endif
  void SetFullscreenedTab(content::WebContents* tab);
  void SetMouseLockTab(content::WebContents* tab);

  // Make the current tab exit fullscreen mode or mouse lock if it is in it.
  void ExitTabFullscreenOrMouseLockIfNecessary();
  void UpdateFullscreenExitBubbleContent();

  ContentSetting GetFullscreenSetting(const GURL& url) const;
  ContentSetting GetMouseLockSetting(const GURL& url) const;

  base::WeakPtrFactory<FullscreenController> ptr_factory_;

  Browser* browser_;
  BrowserWindow* window_;
  Profile* profile_;

  // If there is currently a tab in fullscreen mode (entered via
  // webkitRequestFullScreen), this is its WebContents.
  // Assign using SetFullscreenedTab().
  content::WebContents* fullscreened_tab_;

  // The URL of the extension which trigerred "browser fullscreen" mode.
  GURL extension_caused_fullscreen_;

  // True if the current tab entered fullscreen mode via webkitRequestFullScreen
  bool tab_caused_fullscreen_;
  // True if tab fullscreen has been allowed, either by settings or by user
  // clicking the allow button on the fullscreen infobar.
  bool tab_fullscreen_accepted_;

  // True if this controller has toggled into tab OR browser fullscreen.
  bool toggled_into_fullscreen_;

  // WebContents for current tab requesting or currently in mouse lock.
  // Assign using SetMouseLockTab().
  content::WebContents* mouse_lock_tab_;

  MouseLockState mouse_lock_state_;

  content::NotificationRegistrar registrar_;

<<<<<<< HEAD
  // Used to verify that calls we expect to reenter by calling
  // WindowFullscreenStateChanged do so.
  bool reentrant_window_state_change_call_check_;
=======
  bool chatbar_temporarily_hidden_;
  bool friends_sidebar_temporarily_hidden_;
>>>>>>> 1fae4ecf

  DISALLOW_COPY_AND_ASSIGN(FullscreenController);
};

#endif  // CHROME_BROWSER_UI_FULLSCREEN_FULLSCREEN_CONTROLLER_H_<|MERGE_RESOLUTION|>--- conflicted
+++ resolved
@@ -184,14 +184,12 @@
 
   content::NotificationRegistrar registrar_;
 
-<<<<<<< HEAD
   // Used to verify that calls we expect to reenter by calling
   // WindowFullscreenStateChanged do so.
   bool reentrant_window_state_change_call_check_;
-=======
+
   bool chatbar_temporarily_hidden_;
   bool friends_sidebar_temporarily_hidden_;
->>>>>>> 1fae4ecf
 
   DISALLOW_COPY_AND_ASSIGN(FullscreenController);
 };
