// Copyright (c) 2012 The Chromium Authors. All rights reserved.
// Use of this source code is governed by a BSD-style license that can be
// found in the LICENSE file.

#include "chrome/browser/chrome_browser_main.h"

#include <algorithm>
#include <string>
#include <vector>

#include "base/at_exit.h"
#include "base/bind.h"
#include "base/command_line.h"
#include "base/debug/trace_event.h"
#include "base/file_path.h"
#include "base/file_util.h"
#include "base/metrics/field_trial.h"
#include "base/metrics/histogram.h"
#include "base/path_service.h"
#include "base/process_info.h"
#include "base/process_util.h"
#include "base/run_loop.h"
#include "base/string_number_conversions.h"
#include "base/string_piece.h"
#include "base/string_split.h"
#include "base/sys_string_conversions.h"
#include "base/threading/platform_thread.h"
#include "base/time.h"
#include "base/utf_string_conversions.h"
#include "base/values.h"
#include "build/build_config.h"
#include "chrome/browser/about_flags.h"
#include "chrome/browser/browser_process.h"
#include "chrome/browser/browser_process_impl.h"
#include "chrome/browser/browser_shutdown.h"
#include "chrome/browser/chrome_browser_main_extra_parts.h"
#include "chrome/browser/defaults.h"
#include "chrome/browser/extensions/extension_protocols.h"
#include "chrome/browser/extensions/extension_service.h"
#include "chrome/browser/extensions/extensions_startup.h"
#include "chrome/browser/first_run/upgrade_util.h"
#include "chrome/browser/google/google_search_counter.h"
#include "chrome/browser/google/google_util.h"
#include "chrome/browser/gpu_blacklist.h"
#include "chrome/browser/jankometer.h"
#include "chrome/browser/language_usage_metrics.h"
#include "chrome/browser/managed_mode.h"
#include "chrome/browser/metrics/field_trial_synchronizer.h"
#include "chrome/browser/metrics/metrics_log.h"
#include "chrome/browser/metrics/metrics_service.h"
#include "chrome/browser/metrics/thread_watcher.h"
#include "chrome/browser/metrics/tracking_synchronizer.h"
#include "chrome/browser/metrics/variations_service.h"
#include "chrome/browser/nacl_host/nacl_process_host.h"
#include "chrome/browser/net/chrome_net_log.h"
#include "chrome/browser/notifications/desktop_notification_service.h"
#include "chrome/browser/notifications/desktop_notification_service_factory.h"
#include "chrome/browser/page_cycler/page_cycler.h"
#include "chrome/browser/plugin_prefs.h"
#include "chrome/browser/prefs/pref_service.h"
#include "chrome/browser/prefs/pref_value_store.h"
#include "chrome/browser/prefs/scoped_user_pref_update.h"
#include "chrome/browser/printing/cloud_print/cloud_print_proxy_service.h"
#include "chrome/browser/printing/cloud_print/cloud_print_proxy_service_factory.h"
#include "chrome/browser/process_singleton.h"
#include "chrome/browser/profiles/profile.h"
#include "chrome/browser/profiles/profile_manager.h"
#include "chrome/browser/search_engines/search_engine_type.h"
#include "chrome/browser/search_engines/template_url.h"
#include "chrome/browser/search_engines/template_url_prepopulate_data.h"
#include "chrome/browser/search_engines/template_url_service.h"
#include "chrome/browser/search_engines/template_url_service_factory.h"
#include "chrome/browser/service/service_process_control.h"
#include "chrome/browser/shell_integration.h"
#include "chrome/browser/translate/translate_manager.h"
#include "chrome/browser/ui/browser.h"
#include "chrome/browser/ui/browser_finder.h"
#include "chrome/browser/ui/browser_ui_prefs.h"
#include "chrome/browser/ui/startup/default_browser_prompt.h"
#include "chrome/browser/ui/startup/startup_browser_creator.h"
#include "chrome/browser/ui/uma_browsing_activity_observer.h"
#include "chrome/browser/ui/user_data_dir_dialog.h"
#include "chrome/browser/ui/webui/chrome_url_data_manager_backend.h"
#include "chrome/common/child_process_logging.h"
#include "chrome/common/chrome_constants.h"
#include "chrome/common/chrome_paths.h"
#include "chrome/common/chrome_result_codes.h"
#include "chrome/common/chrome_switches.h"
#include "chrome/common/env_vars.h"
#include "chrome/common/json_pref_store.h"
#include "chrome/common/jstemplate_builder.h"
#include "chrome/common/logging_chrome.h"
#include "chrome/common/metrics/experiments_helper.h"
#include "chrome/common/net/net_resource_provider.h"
#include "chrome/common/pref_names.h"
#include "chrome/common/profiling.h"
#include "chrome/installer/util/google_update_settings.h"
#include "content/public/browser/browser_thread.h"
#include "content/public/browser/gpu_data_manager.h"
#include "content/public/browser/render_process_host.h"
#include "content/public/common/content_client.h"
#include "content/public/common/main_function_params.h"
#include "grit/app_locale_settings.h"
#include "grit/browser_resources.h"
#include "grit/chromium_strings.h"
#include "grit/generated_resources.h"
#include "grit/platform_locale_settings.h"
#include "net/base/net_module.h"
#include "net/base/sdch_manager.h"
#include "net/base/ssl_config_service.h"
#include "net/cookies/cookie_monster.h"
#include "net/http/http_stream_factory.h"
#include "net/spdy/spdy_session.h"
#include "net/spdy/spdy_session_pool.h"
#include "net/url_request/url_request.h"
#include "net/websockets/websocket_job.h"
#include "ui/base/l10n/l10n_util.h"
#include "ui/base/layout.h"
#include "ui/base/resource/resource_bundle.h"
#include "ui/base/resource/resource_handle.h"

#if defined(OS_LINUX) && !defined(OS_CHROMEOS)
#include "chrome/browser/first_run/upgrade_util_linux.h"
#endif

#if defined(OS_CHROMEOS)
#include "chrome/browser/chromeos/cros/cros_library.h"
#include "chrome/browser/chromeos/settings/cros_settings.h"
#include "chrome/browser/chromeos/settings/cros_settings_names.h"
#endif

// TODO(port): several win-only methods have been pulled out of this, but
// BrowserMain() as a whole needs to be broken apart so that it's usable by
// other platforms. For now, it's just a stub. This is a serious work in
// progress and should not be taken as an indication of a real refactoring.

#if defined(OS_WIN)
#include "base/environment.h"  // For PreRead experiment.
#include "base/win/windows_version.h"
#include "chrome/browser/browser_util_win.h"
#include "chrome/browser/chrome_browser_main_win.h"
#include "chrome/browser/first_run/try_chrome_dialog_view.h"
#include "chrome/browser/first_run/upgrade_util_win.h"
#include "chrome/browser/net/url_fixer_upper.h"
#include "chrome/browser/ui/network_profile_bubble.h"
#include "chrome/installer/util/helper.h"
#include "chrome/installer/util/install_util.h"
#include "chrome/installer/util/shell_util.h"
#include "net/base/net_util.h"
#include "printing/printed_document.h"
#include "ui/base/l10n/l10n_util_win.h"
#include "ui/base/win/dpi.h"
#endif  // defined(OS_WIN)

#if defined(OS_MACOSX)
#include <Security/Security.h>

#include "base/mac/scoped_nsautorelease_pool.h"
#include "chrome/browser/mac/keystone_glue.h"
#endif

#if defined(ENABLE_RLZ)
#include "chrome/browser/rlz/rlz.h"
#endif

#if defined(TOOLKIT_VIEWS)
#include "ui/views/focus/accelerator_handler.h"
#endif

#if defined(USE_X11)
#include "chrome/browser/chrome_browser_main_x11.h"
#endif

using content::BrowserThread;

namespace {

// This function provides some ways to test crash and assertion handling
// behavior of the program.
void HandleTestParameters(const CommandLine& command_line) {
  // This parameter causes an assertion.
  if (command_line.HasSwitch(switches::kBrowserAssertTest)) {
    DCHECK(false);
  }

  // This parameter causes a null pointer crash (crash reporter trigger).
  if (command_line.HasSwitch(switches::kBrowserCrashTest)) {
    int* bad_pointer = NULL;
    *bad_pointer = 0;
  }
}

void AddFirstRunNewTabs(StartupBrowserCreator* browser_creator,
                        const std::vector<GURL>& new_tabs) {
  for (std::vector<GURL>::const_iterator it = new_tabs.begin();
       it != new_tabs.end(); ++it) {
    if (it->is_valid())
      browser_creator->AddFirstRunTab(*it);
  }
}

void InitializeNetworkOptions(const CommandLine& parsed_command_line) {
  if (parsed_command_line.HasSwitch(switches::kEnableFileCookies)) {
    // Enable cookie storage for file:// URLs.  Must do this before the first
    // Profile (and therefore the first CookieMonster) is created.
    net::CookieMonster::EnableFileScheme();
  }

  if (parsed_command_line.HasSwitch(switches::kIgnoreCertificateErrors))
    net::HttpStreamFactory::set_ignore_certificate_errors(true);

  if (parsed_command_line.HasSwitch(switches::kHostRules))
    net::HttpStreamFactory::SetHostMappingRules(
        parsed_command_line.GetSwitchValueASCII(switches::kHostRules));

  if (parsed_command_line.HasSwitch(switches::kEnableIPPooling))
    net::SpdySessionPool::enable_ip_pooling(true);

  if (parsed_command_line.HasSwitch(switches::kDisableIPPooling))
    net::SpdySessionPool::enable_ip_pooling(false);

  if (parsed_command_line.HasSwitch(switches::kMaxSpdySessionsPerDomain)) {
    int value;
    base::StringToInt(
        parsed_command_line.GetSwitchValueASCII(
            switches::kMaxSpdySessionsPerDomain),
        &value);
    net::SpdySessionPool::set_max_sessions_per_domain(value);
  }

  if (parsed_command_line.HasSwitch(switches::kEnableWebSocketOverSpdy)) {
    // Enable WebSocket over SPDY.
    net::WebSocketJob::set_websocket_over_spdy_enabled(true);
  }

  if (parsed_command_line.HasSwitch(switches::kEnableHttpPipelining))
    net::HttpStreamFactory::set_http_pipelining_enabled(true);

  if (parsed_command_line.HasSwitch(switches::kTestingFixedHttpPort)) {
    int value;
    base::StringToInt(
        parsed_command_line.GetSwitchValueASCII(
            switches::kTestingFixedHttpPort),
        &value);
    net::HttpStreamFactory::set_testing_fixed_http_port(value);
  }

  if (parsed_command_line.HasSwitch(switches::kTestingFixedHttpsPort)) {
    int value;
    base::StringToInt(
        parsed_command_line.GetSwitchValueASCII(
            switches::kTestingFixedHttpsPort),
        &value);
    net::HttpStreamFactory::set_testing_fixed_https_port(value);
  }
}

// Returns the new local state object, guaranteed non-NULL.
PrefService* InitializeLocalState(const CommandLine& parsed_command_line,
                                  bool is_first_run) {
  FilePath local_state_path;
  PathService::Get(chrome::FILE_LOCAL_STATE, &local_state_path);
  bool local_state_file_exists = file_util::PathExists(local_state_path);

  // Load local state.  This includes the application locale so we know which
  // locale dll to load.
  PrefService* local_state = g_browser_process->local_state();
  DCHECK(local_state);

  // TODO(brettw,*): this comment about ResourceBundle was here since
  // initial commit.  This comment seems unrelated, bit-rotten and
  // a candidate for removal.
  // Initialize ResourceBundle which handles files loaded from external
  // sources. This has to be done before uninstall code path and before prefs
  // are registered.
  local_state->RegisterStringPref(prefs::kApplicationLocale, std::string());
#if defined(OS_CHROMEOS)
  local_state->RegisterStringPref(prefs::kOwnerLocale, std::string());
  local_state->RegisterStringPref(prefs::kHardwareKeyboardLayout,
                                  std::string());
#endif  // defined(OS_CHROMEOS)
#if !defined(OS_CHROMEOS)
  local_state->RegisterBooleanPref(prefs::kMetricsReportingEnabled,
      GoogleUpdateSettings::GetCollectStatsConsent());
#endif  // !defined(OS_CHROMEOS)

  if (is_first_run) {
#if defined(OS_WIN)
    // During first run we read the google_update registry key to find what
    // language the user selected when downloading the installer. This
    // becomes our default language in the prefs.
    // Other platforms obey the system locale.
    std::wstring install_lang;
    if (GoogleUpdateSettings::GetLanguage(&install_lang)) {
      local_state->SetString(prefs::kApplicationLocale,
                             WideToASCII(install_lang));
    }
#endif  // defined(OS_WIN)
  }

  // If the local state file for the current profile doesn't exist and the
  // parent profile command line flag is present, then we should inherit some
  // local state from the parent profile.
  // Checking that the local state file for the current profile doesn't exist
  // is the most robust way to determine whether we need to inherit or not
  // since the parent profile command line flag can be present even when the
  // current profile is not a new one, and in that case we do not want to
  // inherit and reset the user's setting.
  if (!local_state_file_exists &&
      parsed_command_line.HasSwitch(switches::kParentProfile)) {
    FilePath parent_profile =
        parsed_command_line.GetSwitchValuePath(switches::kParentProfile);
    scoped_ptr<PrefService> parent_local_state(
        PrefService::CreatePrefService(parent_profile,
                                       g_browser_process->policy_service(),
                                       NULL, false));
    parent_local_state->RegisterStringPref(prefs::kApplicationLocale,
                                           std::string());
    // Right now, we only inherit the locale setting from the parent profile.
    local_state->SetString(
        prefs::kApplicationLocale,
        parent_local_state->GetString(prefs::kApplicationLocale));
  }

#if defined(OS_CHROMEOS)
  if (parsed_command_line.HasSwitch(switches::kLoginManager)) {
    std::string owner_locale = local_state->GetString(prefs::kOwnerLocale);
    // Ensure that we start with owner's locale.
    if (!owner_locale.empty() &&
        local_state->GetString(prefs::kApplicationLocale) != owner_locale &&
        !local_state->IsManagedPreference(prefs::kApplicationLocale)) {
      local_state->SetString(prefs::kApplicationLocale, owner_locale);
    }
  }
#endif

  return local_state;
}

// Initializes the profile, possibly doing some user prompting to pick a
// fallback profile. Returns the newly created profile, or NULL if startup
// should not continue.
Profile* CreateProfile(const content::MainFunctionParams& parameters,
                       const FilePath& user_data_dir,
                       const CommandLine& parsed_command_line) {
  Profile* profile;
  if (ProfileManager::IsMultipleProfilesEnabled() &&
      parsed_command_line.HasSwitch(switches::kProfileDirectory)) {
    g_browser_process->local_state()->SetString(prefs::kProfileLastUsed,
        parsed_command_line.GetSwitchValueASCII(switches::kProfileDirectory));
    // Clear kProfilesLastActive since the user only wants to launch a specific
    // profile.
    ListPrefUpdate update(g_browser_process->local_state(),
                          prefs::kProfilesLastActive);
    ListValue* profile_list = update.Get();
    profile_list->Clear();
  }
#if defined(OS_CHROMEOS)
  // TODO(ivankr): http://crbug.com/83792
  profile = g_browser_process->profile_manager()->GetDefaultProfile(
      user_data_dir);
#else
  profile = g_browser_process->profile_manager()->GetLastUsedProfile(
      user_data_dir);
#endif
  if (profile)
    return profile;

#if defined(OS_WIN)
#if defined(USE_AURA)
  // TODO(beng):
  NOTIMPLEMENTED();
#else
  // Ideally, we should be able to run w/o access to disk.  For now, we
  // prompt the user to pick a different user-data-dir and restart chrome
  // with the new dir.
  // http://code.google.com/p/chromium/issues/detail?id=11510
  FilePath new_user_data_dir = chrome::ShowUserDataDirDialog(user_data_dir);

  if (!new_user_data_dir.empty()) {
    // Because of the way CommandLine parses, it's sufficient to append a new
    // --user-data-dir switch.  The last flag of the same name wins.
    // TODO(tc): It would be nice to remove the flag we don't want, but that
    // sounds risky if we parse differently than CommandLineToArgvW.
    CommandLine new_command_line = parameters.command_line;
    new_command_line.AppendSwitchPath(switches::kUserDataDir,
                                      new_user_data_dir);
    base::LaunchProcess(new_command_line, base::LaunchOptions(), NULL);
  }
#endif
#else
  // TODO(port): fix this.  See comments near the definition of
  // user_data_dir.  It is better to CHECK-fail here than it is to
  // silently exit because of missing code in the above test.
  CHECK(profile) << "Cannot get default profile.";
#endif

  return NULL;
}

// Load GPU Blacklist, collect preliminary gpu info, and compute preliminary
// gpu feature flags.
void InitializeGpuDataManager(const CommandLine& parsed_command_line) {
  content::GpuDataManager::GetInstance();
  if (parsed_command_line.HasSwitch(switches::kSkipGpuDataLoading) ||
      parsed_command_line.HasSwitch(switches::kIgnoreGpuBlacklist)) {
    return;
  }

  const base::StringPiece gpu_blacklist_json(
      ResourceBundle::GetSharedInstance().GetRawDataResource(
          IDR_GPU_BLACKLIST, ui::SCALE_FACTOR_NONE));
  GpuBlacklist* gpu_blacklist = GpuBlacklist::GetInstance();
  bool succeed = gpu_blacklist->LoadGpuBlacklist(
      gpu_blacklist_json.as_string(), GpuBlacklist::kCurrentOsOnly);
  DCHECK(succeed);
  gpu_blacklist->UpdateGpuDataManager();
}

#if defined(OS_MACOSX)
OSStatus KeychainCallback(SecKeychainEvent keychain_event,
                          SecKeychainCallbackInfo* info, void* context) {
  return noErr;
}
#endif

// This code is specific to the Windows-only PreReadExperiment field-trial.
void AddPreReadHistogramTime(const char* name, base::TimeDelta time) {
  const base::TimeDelta kMin(base::TimeDelta::FromMilliseconds(1));
  const base::TimeDelta kMax(base::TimeDelta::FromHours(1));
  static const size_t kBuckets(100);

  // FactoryTimeGet will always return a pointer to the same histogram object,
  // keyed on its name. There's no need for us to store it explicitly anywhere.
  base::Histogram* counter = base::Histogram::FactoryTimeGet(
      name, kMin, kMax, kBuckets, base::Histogram::kUmaTargetedHistogramFlag);

  counter->AddTime(time);
}

bool ProcessSingletonNotificationCallback(const CommandLine& command_line,
                                          const FilePath& current_directory) {
  // Drop the request if the browser process is already in shutdown path.
  if (!g_browser_process || g_browser_process->IsShuttingDown())
    return false;

  // TODO(erikwright): Consider removing this - AFAIK it is no longer used.
  // Handle the --uninstall-extension startup action. This needs to done here
  // in the process that is running with the target profile, otherwise the
  // uninstall will fail to unload and remove all components.
  if (command_line.HasSwitch(switches::kUninstallExtension)) {
    // The uninstall extension switch can't be combined with the profile
    // directory switch.
    DCHECK(!command_line.HasSwitch(switches::kProfileDirectory));

    Profile* profile = ProfileManager::GetLastUsedProfile();
    if (!profile) {
      // We should never be called before the profile has been created.
      NOTREACHED();
      return true;
    }

    ExtensionsStartupUtil ext_startup_util;
    ext_startup_util.UninstallExtension(command_line, profile);
    return true;
  }

  StartupBrowserCreator::ProcessCommandLineAlreadyRunning(
      command_line, current_directory);
  return true;
}

bool HasImportSwitch(const CommandLine& command_line) {
  return (command_line.HasSwitch(switches::kImport) ||
          command_line.HasSwitch(switches::kImportFromFile));
}

}  // namespace

namespace chrome_browser {
// This error message is not localized because we failed to load the
// localization data files.
const char kMissingLocaleDataTitle[] = "Missing File Error";
const char kMissingLocaleDataMessage[] =
    "Unable to find locale data files. Please reinstall.";
}  // namespace chrome_browser

// BrowserMainParts ------------------------------------------------------------

// static
bool ChromeBrowserMainParts::disable_enforcing_cookie_policies_for_tests_ =
    false;

ChromeBrowserMainParts::ChromeBrowserMainParts(
    const content::MainFunctionParams& parameters)
    : parameters_(parameters),
      parsed_command_line_(parameters.command_line),
      result_code_(content::RESULT_CODE_NORMAL_EXIT),
      startup_watcher_(new StartupTimeBomb()),
      shutdown_watcher_(new ShutdownWatcherHelper()),
      browser_field_trials_(parameters.command_line),
      record_search_engine_(false),
      translate_manager_(NULL),
      profile_(NULL),
      run_message_loop_(true),
      notify_result_(ProcessSingleton::PROCESS_NONE),
      is_first_run_(false),
      first_run_ui_bypass_(false),
      local_state_(NULL),
      restart_last_session_(false) {
  // If we're running tests (ui_task is non-null).
  if (parameters.ui_task)
    browser_defaults::enable_help_app = false;

  // Chrome disallows cookies by default. All code paths that want to use
  // cookies need to go through one of Chrome's URLRequestContexts which have
  // a ChromeNetworkDelegate attached that selectively allows cookies again.
  if (!disable_enforcing_cookie_policies_for_tests_)
    net::URLRequest::SetDefaultCookiePolicyToBlock();
}

ChromeBrowserMainParts::~ChromeBrowserMainParts() {
  for (int i = static_cast<int>(chrome_extra_parts_.size())-1; i >= 0; --i)
    delete chrome_extra_parts_[i];
  chrome_extra_parts_.clear();
}

// This will be called after the command-line has been mutated by about:flags
void ChromeBrowserMainParts::SetupMetricsAndFieldTrials() {
  // Must initialize metrics after labs have been converted into switches,
  // but before field trials are set up (so that client ID is available for
  // one-time randomized field trials).
#if defined(OS_WIN)
  if (parsed_command_line_.HasSwitch(switches::kChromeFrame))
    MetricsLog::set_version_extension("-F");
#elif defined(ARCH_CPU_64_BITS)
  MetricsLog::set_version_extension("-64");
#endif  // defined(OS_WIN)

  // Initialize FieldTrialList to support FieldTrials that use one-time
  // randomization.
  MetricsService* metrics = browser_process_->metrics_service();
  bool metrics_reporting_enabled = IsMetricsReportingEnabled();
  if (metrics_reporting_enabled)
    metrics->ForceClientIdCreation();  // Needed below.
  field_trial_list_.reset(
      new base::FieldTrialList(
          metrics->GetEntropySource(metrics_reporting_enabled)));

  // Ensure any field trials specified on the command line are initialized.
  // Also stop the metrics service so that we don't pollute UMA.
#ifndef NDEBUG
  const CommandLine* command_line = CommandLine::ForCurrentProcess();
  if (command_line->HasSwitch(switches::kForceFieldTrials)) {
    std::string persistent = command_line->GetSwitchValueASCII(
        switches::kForceFieldTrials);
    bool ret = base::FieldTrialList::CreateTrialsFromString(persistent);
    CHECK(ret) << "Invalid --" << switches::kForceFieldTrials <<
                  " list specified.";
  }
#endif  // NDEBUG

  chrome_variations::VariationsService* variations_service =
      browser_process_->variations_service();
  variations_service->CreateTrialsFromSeed(browser_process_->local_state());

  browser_field_trials_.SetupFieldTrials(
      local_state_->IsManagedPreference(prefs::kMaxConnectionsPerProxy));

  SetupPlatformFieldTrials();

  // Initialize FieldTrialSynchronizer system. This is a singleton and is used
  // for posting tasks via base::Bind. Its deleted when it goes out of scope.
  // Even though base::Bind does AddRef and Release, the object will not be
  // deleted after the Task is executed.
  field_trial_synchronizer_ = new FieldTrialSynchronizer();
}

// ChromeBrowserMainParts: |SetupMetricsAndFieldTrials()| related --------------

void ChromeBrowserMainParts::StartMetricsRecording() {
  MetricsService* metrics = g_browser_process->metrics_service();
  if (parsed_command_line_.HasSwitch(switches::kMetricsRecordingOnly) ||
      parsed_command_line_.HasSwitch(switches::kEnableBenchmarking)) {
    // If we're testing then we don't care what the user preference is, we turn
    // on recording, but not reporting, otherwise tests fail.
    metrics->StartRecordingOnly();
    return;
  }

  if (IsMetricsReportingEnabled())
    metrics->Start();
}

bool ChromeBrowserMainParts::IsMetricsReportingEnabled() {
  // If the user permits metrics reporting with the checkbox in the
  // prefs, we turn on recording.  We disable metrics completely for
  // non-official builds.  This can be forced with a flag.
  const CommandLine* command_line = CommandLine::ForCurrentProcess();
  if (command_line->HasSwitch(switches::kEnableMetricsReportingForTesting))
    return true;

  bool enabled = false;
<<<<<<< HEAD
#ifndef NDEBUG
  // The debug build doesn't send UMA logs when FieldTrials are forced.
  if (command_line->HasSwitch(switches::kForceFieldTrials))
    return false;
#endif  // #ifndef NDEBUG

#if defined(GOOGLE_CHROME_BUILD)
=======
//#if defined(GOOGLE_CHROME_BUILD)
>>>>>>> 1e84e30f
#if defined(OS_CHROMEOS)
  chromeos::CrosSettings::Get()->GetBoolean(chromeos::kStatsReportingPref,
                                            &enabled);
#else
  enabled = local_state_->GetBoolean(prefs::kMetricsReportingEnabled);
#endif  // #if defined(OS_CHROMEOS)
//#endif  // defined(GOOGLE_CHROME_BUILD)
  return enabled;
}

// -----------------------------------------------------------------------------
// TODO(viettrungluu): move more/rest of BrowserMain() into BrowserMainParts.

#if defined(OS_WIN)
#define DLLEXPORT __declspec(dllexport)

// We use extern C for the prototype DLLEXPORT to avoid C++ name mangling.
extern "C" {
DLLEXPORT void __cdecl RelaunchChromeBrowserWithNewCommandLineIfNeeded();
}

DLLEXPORT void __cdecl RelaunchChromeBrowserWithNewCommandLineIfNeeded() {
  // Need an instance of AtExitManager to handle singleton creations and
  // deletions.  We need this new instance because, the old instance created
  // in ChromeMain() got destructed when the function returned.
  base::AtExitManager exit_manager;
  upgrade_util::RelaunchChromeBrowserWithNewCommandLineIfNeeded();
}
#endif

// content::BrowserMainParts implementation ------------------------------------

void ChromeBrowserMainParts::PreEarlyInitialization() {
  // Single-process is an unsupported and not fully tested mode, so
  // don't enable it for official Chrome builds (by not setting the client, the
#if defined(GOOGLE_CHROME_BUILD)
  if (content::RenderProcessHost::run_renderer_in_process())
    content::RenderProcessHost::set_run_renderer_in_process(false);
#endif  // GOOGLE_CHROME_BUILD

  for (size_t i = 0; i < chrome_extra_parts_.size(); ++i)
    chrome_extra_parts_[i]->PreEarlyInitialization();
}

void ChromeBrowserMainParts::PostEarlyInitialization() {
  for (size_t i = 0; i < chrome_extra_parts_.size(); ++i)
    chrome_extra_parts_[i]->PostEarlyInitialization();
}

void ChromeBrowserMainParts::ToolkitInitialized() {
  for (size_t i = 0; i < chrome_extra_parts_.size(); ++i)
    chrome_extra_parts_[i]->ToolkitInitialized();
}

void ChromeBrowserMainParts::PreMainMessageLoopStart() {
  for (size_t i = 0; i < chrome_extra_parts_.size(); ++i)
    chrome_extra_parts_[i]->PreMainMessageLoopStart();
}

void ChromeBrowserMainParts::PostMainMessageLoopStart() {
  for (size_t i = 0; i < chrome_extra_parts_.size(); ++i)
    chrome_extra_parts_[i]->PostMainMessageLoopStart();
}

int ChromeBrowserMainParts::PreCreateThreads() {
  result_code_ = PreCreateThreadsImpl();
  // These members must be initialized before returning from this function.
  DCHECK(master_prefs_.get());
  DCHECK(browser_creator_.get());
  return result_code_;
}

int ChromeBrowserMainParts::PreCreateThreadsImpl() {
  run_message_loop_ = false;
#if defined(OS_WIN)
  PathService::Get(chrome::DIR_USER_DATA, &user_data_dir_);
#else
  // Getting the user data dir can fail if the directory isn't
  // creatable, for example; on Windows in code below we bring up a
  // dialog prompting the user to pick a different directory.
  // However, ProcessSingleton needs a real user_data_dir on Mac/Linux,
  // so it's better to fail here than fail mysteriously elsewhere.
  CHECK(PathService::Get(chrome::DIR_USER_DATA, &user_data_dir_))
      << "Must be able to get user data directory!";
#endif

  process_singleton_.reset(new ProcessSingleton(user_data_dir_));
  // Ensure ProcessSingleton won't process messages too early. It will be
  // unlocked in PostBrowserStart().
  process_singleton_->Lock(NULL);

  is_first_run_ =
      (first_run::IsChromeFirstRun() ||
          parsed_command_line().HasSwitch(switches::kFirstRun)) &&
      !HasImportSwitch(parsed_command_line());
  browser_process_.reset(new BrowserProcessImpl(parsed_command_line()));

  if (parsed_command_line().HasSwitch(switches::kEnableProfiling)) {
    // User wants to override default tracking status.
    std::string flag =
      parsed_command_line().GetSwitchValueASCII(switches::kEnableProfiling);
    // Default to basic profiling (no parent child support).
    tracked_objects::ThreadData::Status status =
          tracked_objects::ThreadData::PROFILING_ACTIVE;
    if (flag.compare("0") != 0)
      status = tracked_objects::ThreadData::DEACTIVATED;
    else if (flag.compare("child") != 0)
      status = tracked_objects::ThreadData::PROFILING_CHILDREN_ACTIVE;
    tracked_objects::ThreadData::InitializeAndSetTrackingStatus(status);
  }

  if (parsed_command_line().HasSwitch(switches::kProfilingOutputFile)) {
    tracking_objects_.set_output_file_path(
        parsed_command_line().GetSwitchValuePath(
            switches::kProfilingOutputFile));
  }

  local_state_ = InitializeLocalState(parsed_command_line(), is_first_run_);

  // These members must be initialized before returning from this function.
  master_prefs_.reset(new first_run::MasterPrefs);
  browser_creator_.reset(new StartupBrowserCreator);
  chrome::UMABrowsingActivityObserver::Init();

  // Convert active labs into switches. This needs to be done before
  // ResourceBundle::InitSharedInstanceWithLocale as some loaded resources are
  // affected by experiment flags (--touch-optimized-ui in particular). Not
  // needed on Android as there aren't experimental flags.
  about_flags::ConvertFlagsToSwitches(local_state_,
                                      CommandLine::ForCurrentProcess());
  local_state_->UpdateCommandLinePrefStore(CommandLine::ForCurrentProcess());

  // Reset the command line in the crash report details, since we may have
  // just changed it to include experiments.
  child_process_logging::SetCommandLine(CommandLine::ForCurrentProcess());

  // If we're running tests (ui_task is non-null), then the ResourceBundle
  // has already been initialized.
  if (parameters().ui_task) {
    browser_process_->SetApplicationLocale("en-US");
  } else {
    // Mac starts it earlier in |PreMainMessageLoopStart()| (because it is
    // needed when loading the MainMenu.nib and the language doesn't depend on
    // anything since it comes from Cocoa.
#if defined(OS_MACOSX)
    browser_process_->SetApplicationLocale(l10n_util::GetLocaleOverride());
#else
    const std::string locale =
        local_state_->GetString(prefs::kApplicationLocale);
    // On a POSIX OS other than ChromeOS, the parameter that is passed to the
    // method InitSharedInstance is ignored.
    const std::string loaded_locale =
        ResourceBundle::InitSharedInstanceWithLocale(locale, NULL);
    if (loaded_locale.empty() &&
        !parsed_command_line().HasSwitch(switches::kNoErrorDialogs)) {
      ShowMissingLocaleMessageBox();
      return chrome::RESULT_CODE_MISSING_DATA;
    }
    CHECK(!loaded_locale.empty()) << "Locale could not be found for " << locale;
    browser_process_->SetApplicationLocale(loaded_locale);

    FilePath resources_pack_path;
    PathService::Get(chrome::FILE_RESOURCES_PACK, &resources_pack_path);
    ResourceBundle::GetSharedInstance().AddDataPackFromPath(
        resources_pack_path, ui::SCALE_FACTOR_100P);
#endif  // defined(OS_MACOSX)
  }

#if defined(TOOLKIT_GTK)
  g_set_application_name(l10n_util::GetStringUTF8(IDS_PRODUCT_NAME).c_str());
#endif

  std::string try_chrome =
      parsed_command_line().GetSwitchValueASCII(switches::kTryChromeAgain);
  if (!try_chrome.empty()) {
#if defined(OS_WIN) && !defined(USE_AURA)
    // Setup.exe has determined that we need to run a retention experiment
    // and has lauched chrome to show the experiment UI.
    if (process_singleton_->FoundOtherProcessWindow()) {
      // It seems that we don't need to run the experiment since chrome
      // in the same profile is already running.
      VLOG(1) << "Retention experiment not required";
      return TryChromeDialogView::NOT_NOW;
    }
    int try_chrome_int;
    base::StringToInt(try_chrome, &try_chrome_int);
    TryChromeDialogView::Result answer =
        TryChromeDialogView::Show(try_chrome_int, process_singleton_.get());
    if (answer == TryChromeDialogView::NOT_NOW)
      return chrome::RESULT_CODE_NORMAL_EXIT_CANCEL;
    if (answer == TryChromeDialogView::UNINSTALL_CHROME)
      return chrome::RESULT_CODE_NORMAL_EXIT_EXP2;
    // At this point the user is willing to try chrome again.
    if (answer == TryChromeDialogView::TRY_CHROME_AS_DEFAULT) {
      // Only set in the unattended case, the interactive case is Windows 8.
      if (ShellIntegration::CanSetAsDefaultBrowser() ==
          ShellIntegration::SET_DEFAULT_UNATTENDED)
        ShellIntegration::SetAsDefaultBrowser();
    }
#else
    // We don't support retention experiments on Mac or Linux.
    return content::RESULT_CODE_NORMAL_EXIT;
#endif  // defined(OS_WIN)
  }

  // On first run, we need to process the predictor preferences before the
  // browser's profile_manager object is created, but after ResourceBundle
  // is initialized.
  first_run_ui_bypass_ = false;  // True to skip first run UI.
  if (is_first_run_) {
    first_run_ui_bypass_ = !first_run::ProcessMasterPreferences(
        user_data_dir_, master_prefs_.get());
    AddFirstRunNewTabs(browser_creator_.get(), master_prefs_->new_tabs);

    // If we are running in App mode, we do not want to show the importer
    // (first run) UI.
    if (!first_run_ui_bypass_ &&
        (parsed_command_line().HasSwitch(switches::kApp) ||
         parsed_command_line().HasSwitch(switches::kAppId) ||
         parsed_command_line().HasSwitch(switches::kNoFirstRun)))
      first_run_ui_bypass_ = true;

    // Create Sentinel if no-first-run argument is passed in.
    if (parsed_command_line().HasSwitch(switches::kNoFirstRun))
      first_run::CreateSentinel();
  }

  // TODO(viettrungluu): why don't we run this earlier?
  if (!parsed_command_line().HasSwitch(switches::kNoErrorDialogs))
    WarnAboutMinimumSystemRequirements();

#if defined(OS_LINUX) || defined(OS_OPENBSD) || defined(OS_MACOSX)
  // Set the product channel for crash reports.
  child_process_logging::SetChannel(
      chrome::VersionInfo::GetVersionStringModifier());
#endif

  InitializeNetworkOptions(parsed_command_line());

  // Initialize tracking synchronizer system.
  tracking_synchronizer_ = new chrome_browser_metrics::TrackingSynchronizer();

  // Now that all preferences have been registered, set the install date
  // for the uninstall metrics if this is our first run. This only actually
  // gets used if the user has metrics reporting enabled at uninstall time.
  int64 install_date =
      local_state_->GetInt64(prefs::kUninstallMetricsInstallDate);
  if (install_date == 0) {
    local_state_->SetInt64(prefs::kUninstallMetricsInstallDate,
                          base::Time::Now().ToTimeT());
  }

#if defined(OS_MACOSX)
  // Get the Keychain API to register for distributed notifications on the main
  // thread, which has a proper CFRunloop, instead of later on the I/O thread,
  // which doesn't. This ensures those notifications will get delivered
  // properly. See issue 37766.
  // (Note that the callback mask here is empty. I don't want to register for
  // any callbacks, I just want to initialize the mechanism.)
  SecKeychainAddCallback(&KeychainCallback, 0, NULL);
#endif

  // Now the command line has been mutated based on about:flags, we can setup
  // metrics and initialize field trials. The field trials are needed by
  // IOThread's initialization which happens in BrowserProcess:PreCreateThreads.
  SetupMetricsAndFieldTrials();

  // ChromeOS needs ResourceBundle::InitSharedInstance to be called before this.
  browser_process_->PreCreateThreads();

  return content::RESULT_CODE_NORMAL_EXIT;
}

void ChromeBrowserMainParts::PreMainMessageLoopRun() {
  result_code_ = PreMainMessageLoopRunImpl();

  for (size_t i = 0; i < chrome_extra_parts_.size(); ++i)
    chrome_extra_parts_[i]->PreMainMessageLoopRun();
}

// PreMainMessageLoopRun calls these extra stages in the following order:
//  PreMainMessageLoopRunImpl()
//   ... initial setup, including browser_process_ setup.
//   PreProfileInit()
//   ... additional setup, including CreateProfile()
//   PostProfileInit()
//   ... additional setup
//   PreBrowserStart()
//   ... browser_creator_->Start (OR parameters().ui_task->Run())
//   PostBrowserStart()

void ChromeBrowserMainParts::PreProfileInit() {
  for (size_t i = 0; i < chrome_extra_parts_.size(); ++i)
    chrome_extra_parts_[i]->PreProfileInit();
}

void ChromeBrowserMainParts::PostProfileInit() {
  for (size_t i = 0; i < chrome_extra_parts_.size(); ++i)
    chrome_extra_parts_[i]->PostProfileInit();
}

void ChromeBrowserMainParts::PreBrowserStart() {
  for (size_t i = 0; i < chrome_extra_parts_.size(); ++i)
    chrome_extra_parts_[i]->PreBrowserStart();
}

void ChromeBrowserMainParts::PostBrowserStart() {
  if (CommandLine::ForCurrentProcess()->HasSwitch(switches::kVisitURLs))
    RunPageCycler();

  for (size_t i = 0; i < chrome_extra_parts_.size(); ++i)
    chrome_extra_parts_[i]->PostBrowserStart();
  // Allow ProcessSingleton to process messages.
  process_singleton_->Unlock();
}

void ChromeBrowserMainParts::RunPageCycler() {
  CommandLine* command_line = CommandLine::ForCurrentProcess();
  Browser* browser = browser::FindBrowserWithProfile(profile_);
  DCHECK(browser);
  PageCycler* page_cycler = NULL;
  FilePath input_file =
      command_line->GetSwitchValuePath(switches::kVisitURLs);
  page_cycler = new PageCycler(browser, input_file);
  page_cycler->set_errors_file(
      input_file.AddExtension(FILE_PATH_LITERAL(".errors")));
  if (command_line->HasSwitch(switches::kRecordStats)) {
    page_cycler->set_stats_file(
        command_line->GetSwitchValuePath(switches::kRecordStats));
  }
  page_cycler->Run();
}

void ChromeBrowserMainParts::SetupPlatformFieldTrials() {
  // Base class implementation of this does nothing.
}

int ChromeBrowserMainParts::PreMainMessageLoopRunImpl() {
  // Now that the file thread has been started, start recording.
  StartMetricsRecording();

  // Create watchdog thread after creating all other threads because it will
  // watch the other threads and they must be running.
  browser_process_->watchdog_thread();

  // Do any initializating in the browser process that requires all threads
  // running.
  browser_process_->PreMainMessageLoopRun();

  // Record last shutdown time into a histogram.
  browser_shutdown::ReadLastShutdownInfo();

#if defined(OS_WIN)
  // On Windows, we use our startup as an opportunity to do upgrade/uninstall
  // tasks.  Those care whether the browser is already running.  On Linux/Mac,
  // upgrade/uninstall happen separately.
  bool already_running = browser_util::IsBrowserAlreadyRunning();

  // If the command line specifies 'uninstall' then we need to work here
  // unless we detect another chrome browser running.
  if (parsed_command_line().HasSwitch(switches::kUninstall)) {
    return DoUninstallTasks(already_running);
  }

  if (parsed_command_line().HasSwitch(switches::kHideIcons) ||
      parsed_command_line().HasSwitch(switches::kShowIcons)) {
    return ChromeBrowserMainPartsWin::HandleIconsCommands(
        parsed_command_line_);
  }
#endif

  if (parsed_command_line().HasSwitch(switches::kMakeDefaultBrowser)) {
    return ShellIntegration::SetAsDefaultBrowser() ?
        static_cast<int>(content::RESULT_CODE_NORMAL_EXIT) :
        static_cast<int>(chrome::RESULT_CODE_SHELL_INTEGRATION_FAILED);
  }

  // If the command line specifies --pack-extension, attempt the pack extension
  // startup action and exit.
  if (parsed_command_line().HasSwitch(switches::kPackExtension)) {
    ExtensionsStartupUtil extension_startup_util;
    if (extension_startup_util.PackExtension(parsed_command_line()))
      return content::RESULT_CODE_NORMAL_EXIT;
    return chrome::RESULT_CODE_PACK_EXTENSION_ERROR;
  }

  bool pass_command_line = true;

#if !defined(OS_MACOSX)
  // In environments other than Mac OS X we support import of settings
  // from other browsers. In case this process is a short-lived "import"
  // process that another browser runs just to import the settings, we
  // don't want to be checking for another browser process, by design.
  pass_command_line = !HasImportSwitch(parsed_command_line());
#endif

  // If we're being launched just to check the connector policy, we are
  // short-lived and don't want to be passing that switch off.
  pass_command_line = pass_command_line && !parsed_command_line().HasSwitch(
      switches::kCheckCloudPrintConnectorPolicy);

  if (pass_command_line) {
    // When another process is running, use that process instead of starting a
    // new one. NotifyOtherProcess will currently give the other process up to
    // 20 seconds to respond. Note that this needs to be done before we attempt
    // to read the profile.
    notify_result_ = process_singleton_->NotifyOtherProcessOrCreate(
        base::Bind(&ProcessSingletonNotificationCallback));
    switch (notify_result_) {
      case ProcessSingleton::PROCESS_NONE:
        // No process already running, fall through to starting a new one.
        break;

      case ProcessSingleton::PROCESS_NOTIFIED:
#if defined(OS_POSIX) && !defined(OS_MACOSX)
        printf("%s\n", base::SysWideToNativeMB(UTF16ToWide(
            l10n_util::GetStringUTF16(IDS_USED_EXISTING_BROWSER))).c_str());
#endif
        // Having a differentiated return type for testing allows for tests to
        // verify proper handling of some switches. When not testing, stick to
        // the standard Unix convention of returning zero when things went as
        // expected.
        if (parsed_command_line().HasSwitch(switches::kTestType))
          return chrome::RESULT_CODE_NORMAL_EXIT_PROCESS_NOTIFIED;
        return content::RESULT_CODE_NORMAL_EXIT;

      case ProcessSingleton::PROFILE_IN_USE:
        return chrome::RESULT_CODE_PROFILE_IN_USE;

      case ProcessSingleton::LOCK_ERROR:
        LOG(ERROR) << "Failed to create a ProcessSingleton for your profile "
                      "directory. This means that running multiple instances "
                      "would start multiple browser processes rather than "
                      "opening a new window in the existing process. Aborting "
                      "now to avoid profile corruption.";
        return chrome::RESULT_CODE_PROFILE_IN_USE;

      default:
        NOTREACHED();
    }
  }

#if defined(USE_X11)
  SetBrowserX11ErrorHandlers();
#endif

  // Desktop construction occurs here, (required before profile creation).
  PreProfileInit();

  // Profile creation ----------------------------------------------------------

  if (is_first_run_) {
    // Warn the ProfileManager that an import process will run, possibly
    // locking the WebDataService directory of the next Profile created.
    browser_process_->profile_manager()->SetWillImport();
  }

  profile_ = CreateProfile(parameters(), user_data_dir_, parsed_command_line());
  if (!profile_)
    return content::RESULT_CODE_NORMAL_EXIT;

  // Autoload any profiles which are running background apps.
  // TODO(rlp): Do this on a separate thread. See http://crbug.com/99075.
  browser_process_->profile_manager()->AutoloadProfiles();

  // Post-profile init ---------------------------------------------------------

#if !defined(OS_MACOSX)
  // Importing other browser settings is done in a browser-like process
  // that exits when this task has finished.
  // TODO(port): Port the Mac's IPC-based implementation to other platforms to
  //             replace this implementation. http://crbug.com/22142
  if (HasImportSwitch(parsed_command_line())) {
    return first_run::ImportNow(profile_, parsed_command_line());
  }
#endif

#if defined(OS_WIN)
  // Do the tasks if chrome has been upgraded while it was last running.
  if (!already_running && upgrade_util::DoUpgradeTasks(parsed_command_line()))
    return content::RESULT_CODE_NORMAL_EXIT;

  // Check if there is any machine level Chrome installed on the current
  // machine. If yes and the current Chrome process is user level, we do not
  // allow the user level Chrome to run. So we notify the user and uninstall
  // user level Chrome.
  // Note this check should only happen here, after all the checks above
  // (uninstall, resource bundle initialization, other chrome browser
  // processes etc).
  // Do not allow this to occur for Chrome Frame user-to-system handoffs.
  if (!parsed_command_line().HasSwitch(switches::kChromeFrame) &&
      ChromeBrowserMainPartsWin::CheckMachineLevelInstall()) {
    return chrome::RESULT_CODE_MACHINE_LEVEL_INSTALL_EXISTS;
  }
#endif

  // Create the TranslateManager singleton.
  translate_manager_ = TranslateManager::GetInstance();
  DCHECK(translate_manager_ != NULL);

  // Initialize Managed Mode.
  ManagedMode::Init(profile_);

  // TODO(stevenjb): Move WIN and MACOSX specific code to appropriate Parts.
  // (requires supporting early exit).
  PostProfileInit();

  // Show the First Run UI if this is the first time Chrome has been run on
  // this computer, or we're being compelled to do so by a command line flag.
  // Note that this be done _after_ the PrefService is initialized and all
  // preferences are registered, since some of the code that the importer
  // touches reads preferences.
  if (is_first_run_) {
    if (!first_run_ui_bypass_) {
      first_run::AutoImport(profile_,
                            master_prefs_->homepage_defined,
                            master_prefs_->do_import_items,
                            master_prefs_->dont_import_items,
                            master_prefs_->make_chrome_default,
                            process_singleton_.get());
#if defined(OS_POSIX) && !defined(OS_CHROMEOS)
      // On Windows, the download is tagged with enable/disable stats so there
      // is no need for this code.

      // If stats reporting was turned on by the first run dialog then toggle
      // the pref.
      if (GoogleUpdateSettings::GetCollectStatsConsent())
        local_state_->SetBoolean(prefs::kMetricsReportingEnabled, true);
#endif  // OS_POSIX && !OS_CHROMEOS
    }  // if (!first_run_ui_bypass_)

    chrome::SetNewHomePagePrefs(profile_->GetPrefs());
    browser_process_->profile_manager()->OnImportFinished(profile_);

    if (!master_prefs_->suppress_first_run_default_browser_prompt) {
      browser_creator_->set_show_main_browser_window(
          !chrome::ShowFirstRunDefaultBrowserPrompt(profile_));
    } else {
      browser_creator_->set_is_default_browser_dialog_suppressed(true);
    }
  }  // if (is_first_run_)

#if defined(OS_WIN)
  // Sets things up so that if we crash from this point on, a dialog will
  // popup asking the user to restart chrome. It is done this late to avoid
  // testing against a bunch of special cases that are taken care early on.
  ChromeBrowserMainPartsWin::PrepareRestartOnCrashEnviroment(
      parsed_command_line());

  // Registers Chrome with the Windows Restart Manager, which will restore the
  // Chrome session when the computer is restarted after a system update.
  // This could be run as late as WM_QUERYENDSESSION for system update reboots,
  // but should run on startup if extended to handle crashes/hangs/patches.
  // Also, better to run once here than once for each HWND's WM_QUERYENDSESSION.
  if (base::win::GetVersion() >= base::win::VERSION_VISTA) {
    ChromeBrowserMainPartsWin::RegisterApplicationRestart(
        parsed_command_line());
  }

  // Verify that the profile is not on a network share and if so prepare to show
  // notification to the user.
  if (NetworkProfileBubble::ShouldCheckNetworkProfile(profile_)) {
    content::BrowserThread::PostTask(content::BrowserThread::FILE, FROM_HERE,
        base::Bind(&NetworkProfileBubble::CheckNetworkProfile, profile_));
  }
#endif  // OS_WIN

#if defined(ENABLE_RLZ)
  // Init the RLZ library. This just binds the dll and schedules a task on the
  // file thread to be run sometime later. If this is the first run we record
  // the installation event.
  bool google_search_default = false;
  TemplateURLService* template_url_service =
      TemplateURLServiceFactory::GetForProfile(profile_);
  if (template_url_service) {
    const TemplateURL* url_template =
        template_url_service->GetDefaultSearchProvider();
    google_search_default =
        url_template && url_template->url_ref().HasGoogleBaseURLs();
  }

  PrefService* pref_service = profile_->GetPrefs();
  bool google_search_homepage = google_util::IsGoogleHomePageUrl(
          pref_service->GetString(prefs::kHomePage));

  int ping_delay = is_first_run_ ? master_prefs_->ping_delay :
      pref_service->GetInteger(first_run::GetPingDelayPrefName().c_str());
  RLZTracker::InitRlzDelayed(is_first_run_, ping_delay,
                             google_search_default, google_search_homepage);

  // Prime the RLZ cache for the home page access point so that its avaiable
  // for the startup page if needed (i.e., when the startup page is set to
  // the home page).
  RLZTracker::GetAccessPointRlz(rlz_lib::CHROME_HOME_PAGE, NULL);
#endif  // defined(ENABLE_RLZ)

  // Configure modules that need access to resources.
  net::NetModule::SetResourceProvider(chrome_common_net::NetResourceProvider);

  // In unittest mode, this will do nothing.  In normal mode, this will create
  // the global IntranetRedirectDetector instance, which will promptly go to
  // sleep for seven seconds (to avoid slowing startup), and wake up afterwards
  // to see if it should do anything else.
  //
  // A simpler way of doing all this would be to have some function which could
  // give the time elapsed since startup, and simply have this object check that
  // when asked to initialize itself, but this doesn't seem to exist.
  //
  // This can't be created in the BrowserProcessImpl constructor because it
  // needs to read prefs that get set after that runs.
  browser_process_->intranet_redirect_detector();
  GoogleSearchCounter::RegisterForNotifications();

  // Disable SDCH filtering if switches::kEnableSdch is 0.
  int sdch_enabled = 1;
  if (parsed_command_line().HasSwitch(switches::kEnableSdch)) {
    base::StringToInt(parsed_command_line().GetSwitchValueASCII(
        switches::kEnableSdch), &sdch_enabled);
    if (!sdch_enabled)
      net::SdchManager::EnableSdchSupport(false);
  }
  if (sdch_enabled) {
    // Perform A/B test to measure global impact of SDCH support.
    // Set up a field trial to see what disabling SDCH does to latency of page
    // layout globally.
    base::FieldTrial::Probability kSDCH_DIVISOR = 1000;
    base::FieldTrial::Probability kSDCH_DISABLE_PROBABILITY = 1;  // 0.1% prob.
    // After March 31, 2012 builds, it will always be in default group.
    int sdch_enabled_group = -1;
    scoped_refptr<base::FieldTrial> sdch_trial(
        base::FieldTrialList::FactoryGetFieldTrial(
            "GlobalSdch", kSDCH_DIVISOR, "global_enable_sdch", 2012, 3, 31,
            &sdch_enabled_group));

    sdch_trial->AppendGroup("global_disable_sdch",
                            kSDCH_DISABLE_PROBABILITY);
    if (sdch_enabled_group != sdch_trial->group())
      net::SdchManager::EnableSdchSupport(false);
  }

  if (parsed_command_line().HasSwitch(switches::kEnableWatchdog))
    InstallJankometer(parsed_command_line());

#if defined(OS_WIN) && !defined(GOOGLE_CHROME_BUILD)
  if (parsed_command_line().HasSwitch(switches::kDebugPrint)) {
    FilePath path =
        parsed_command_line().GetSwitchValuePath(switches::kDebugPrint);
    printing::PrintedDocument::set_debug_dump_path(path);
  }
#endif

  HandleTestParameters(parsed_command_line());
  RecordBreakpadStatusUMA(browser_process_->metrics_service());
  about_flags::RecordUMAStatistics(local_state_);
  LanguageUsageMetrics::RecordAcceptLanguages(
      profile_->GetPrefs()->GetString(prefs::kAcceptLanguages));
  LanguageUsageMetrics::RecordApplicationLanguage(
      browser_process_->GetApplicationLocale());

  // The extension service may be available at this point. If the command line
  // specifies --uninstall-extension, attempt the uninstall extension startup
  // action.
  if (parsed_command_line().HasSwitch(switches::kUninstallExtension)) {
    ExtensionsStartupUtil ext_startup_util;
    if (ext_startup_util.UninstallExtension(parsed_command_line(), profile_))
      return content::RESULT_CODE_NORMAL_EXIT;
    return chrome::RESULT_CODE_UNINSTALL_EXTENSION_ERROR;
  }

  // Start watching for hangs during startup. We disarm this hang detector when
  // ThreadWatcher takes over or when browser is shutdown or when
  // startup_watcher_ is deleted.
  startup_watcher_->Arm(base::TimeDelta::FromSeconds(300));

  // Start watching for a hang.
  MetricsService::LogNeedForCleanShutdown();

#if defined(OS_WIN)
  // We check this here because if the profile is OTR (chromeos possibility)
  // it won't still be accessible after browser is destroyed.
  record_search_engine_ = is_first_run_ && !profile_->IsOffTheRecord();
#endif

  // Create the instance of the cloud print proxy service so that it can launch
  // the service process if needed. This is needed because the service process
  // might have shutdown because an update was available.
  // TODO(torne): this should maybe be done with
  // ProfileKeyedServiceFactory::ServiceIsCreatedWithProfile() instead?
#if !defined(OS_ANDROID)
  CloudPrintProxyServiceFactory::GetForProfile(profile_);
#endif

  // Load GPU Blacklist.
  InitializeGpuDataManager(parsed_command_line());

  // Start watching all browser threads for responsiveness.
  ThreadWatcherList::StartWatchingAll(parsed_command_line());

#if !defined(DISABLE_NACL)
  if (parsed_command_line().HasSwitch(switches::kPnaclDir)) {
    PathService::Override(chrome::DIR_PNACL_BASE,
                          parsed_command_line().GetSwitchValuePath(
                              switches::kPnaclDir));
  }
  NaClProcessHost::EarlyStartup();
#endif

  PreBrowserStart();

  // Instantiate the notification UI manager, as this triggers a perf timer
  // used to measure startup time. TODO(stevenjb): Figure out what is actually
  // triggering the timer and call that explicitly in the approprate place.
  // http://crbug.com/105065.
  browser_process_->notification_ui_manager();

  // Most general initialization is behind us, but opening a
  // tab and/or session restore and such is still to be done.
  base::TimeTicks browser_open_start = base::TimeTicks::Now();

  // We are in regular browser boot sequence. Open initial tabs and enter the
  // main message loop.
  int result_code;
#if defined(OS_CHROMEOS)
  // On ChromeOS multiple profiles doesn't apply, and will break if we load
  // them this early as the cryptohome hasn't yet been mounted (which happens
  // only once we log in.
  std::vector<Profile*> last_opened_profiles;
#else
  std::vector<Profile*> last_opened_profiles =
      g_browser_process->profile_manager()->GetLastOpenedProfiles();
#endif
  if (browser_creator_->Start(parsed_command_line(), FilePath(),
                              profile_, last_opened_profiles, &result_code)) {
#if defined(OS_WIN) || (defined(OS_LINUX) && !defined(OS_CHROMEOS))
    // Initialize autoupdate timer. Timer callback costs basically nothing
    // when browser is not in persistent mode, so it's OK to let it ride on
    // the main thread. This needs to be done here because we don't want
    // to start the timer when Chrome is run inside a test harness.
    browser_process_->StartAutoupdateTimer();
#endif

#if defined(OS_LINUX) && !defined(OS_CHROMEOS)
    // On Linux, the running exe will be updated if an upgrade becomes
    // available while the browser is running.  We need to save the last
    // modified time of the exe, so we can compare to determine if there is
    // an upgrade while the browser is kept alive by a persistent extension.
    upgrade_util::SaveLastModifiedTimeOfExe();
#endif

    // Record now as the last successful chrome start.
    GoogleUpdateSettings::SetLastRunTime();

#if defined(OS_MACOSX)
    // Call Recycle() here as late as possible, before going into the loop
    // because Start() will add things to it while creating the main window.
    if (parameters().autorelease_pool)
      parameters().autorelease_pool->Recycle();
#endif

    RecordPreReadExperimentTime("Startup.BrowserOpenTabs",
                                base::TimeTicks::Now() - browser_open_start);

    // TODO(mad): Move this call in a proper place on CrOS.
    // http://crosbug.com/17687
#if !defined(OS_CHROMEOS)
    // If we're running tests (ui_task is non-null), then we don't want to
    // call FetchLanguageListFromTranslateServer or
    // StartRepeatedVariationsSeedFetch.
    if (parameters().ui_task == NULL) {
      // Request new variations seed information from server.
      browser_process_->variations_service()->
          StartRepeatedVariationsSeedFetch();

      if (translate_manager_ != NULL) {
        translate_manager_->FetchLanguageListFromTranslateServer(
            profile_->GetPrefs());
      }
    }
#endif

    run_message_loop_ = true;
  } else {
    run_message_loop_ = false;
  }
  browser_creator_.reset();

  PostBrowserStart();

  if (parameters().ui_task) {
    parameters().ui_task->Run();
    delete parameters().ui_task;
    run_message_loop_ = false;
  }

  return result_code_;
}

bool ChromeBrowserMainParts::MainMessageLoopRun(int* result_code) {
  // Set the result code set in PreMainMessageLoopRun or set above.
  *result_code = result_code_;
  if (!run_message_loop_)
    return true;  // Don't run the default message loop.

  // This should be invoked as close to the start of the browser's
  // UI thread message loop as possible to get a stable measurement
  // across versions.
  RecordBrowserStartupTime();
  DCHECK_EQ(MessageLoop::TYPE_UI, MessageLoop::current()->type());
#if !defined(USE_AURA) && defined(TOOLKIT_VIEWS)
  views::AcceleratorHandler accelerator_handler;
  base::RunLoop run_loop(&accelerator_handler);
#else
  base::RunLoop run_loop;
#endif
  run_loop.Run();

  return true;
}

void ChromeBrowserMainParts::PostMainMessageLoopRun() {
  // Start watching for jank during shutdown. It gets disarmed when
  // |shutdown_watcher_| object is destructed.
  shutdown_watcher_->Arm(base::TimeDelta::FromSeconds(300));

  // Disarm the startup hang detector time bomb if it is still Arm'ed.
  startup_watcher_->Disarm();

  for (size_t i = 0; i < chrome_extra_parts_.size(); ++i)
    chrome_extra_parts_[i]->PostMainMessageLoopRun();

#if defined(OS_WIN)
  // Log the search engine chosen on first run. Do this at shutdown, after any
  // changes are made from the first run bubble link, etc.
  if (record_search_engine_) {
    TemplateURLService* url_service =
        TemplateURLServiceFactory::GetForProfile(profile_);
    const TemplateURL* default_search_engine =
        url_service->GetDefaultSearchProvider();
    // The default engine can be NULL if the administrator has disabled
    // default search.
    SearchEngineType search_engine_type =
        TemplateURLPrepopulateData::GetEngineType(default_search_engine ?
            default_search_engine->url() : std::string());
    // Record the search engine chosen.
    UMA_HISTOGRAM_ENUMERATION("Chrome.SearchSelectExempt", search_engine_type,
                              SEARCH_ENGINE_MAX);
  }
#endif

  // Some tests don't set parameters.ui_task, so they started translate
  // language fetch that was never completed so we need to cleanup here
  // otherwise it will be done by the destructor in a wrong thread.
  if (parameters().ui_task == NULL && translate_manager_ != NULL)
    translate_manager_->CleanupPendingUlrFetcher();

  if (notify_result_ == ProcessSingleton::PROCESS_NONE)
    process_singleton_->Cleanup();

  // Stop all tasks that might run on WatchDogThread.
  ThreadWatcherList::StopWatchingAll();

  browser_process_->metrics_service()->Stop();

  restart_last_session_ = browser_shutdown::ShutdownPreThreadsStop();
  browser_process_->StartTearDown();
}

void ChromeBrowserMainParts::PostDestroyThreads() {
  browser_process_->PostDestroyThreads();
  // browser_shutdown takes care of deleting browser_process, so we need to
  // release it.
  ignore_result(browser_process_.release());
  browser_shutdown::ShutdownPostThreadsStop(restart_last_session_);
  master_prefs_.reset();
  process_singleton_.reset();

  // We need to do this check as late as possible, but due to modularity, this
  // may be the last point in Chrome.  This would be more effective if done at
  // a higher level on the stack, so that it is impossible for an early return
  // to bypass this code.  Perhaps we need a *final* hook that is called on all
  // paths from content/browser/browser_main.
  CHECK(MetricsService::UmaMetricsProperlyShutdown());
}

// Public members:

void ChromeBrowserMainParts::AddParts(ChromeBrowserMainExtraParts* parts) {
  chrome_extra_parts_.push_back(parts);
}

// Misc ------------------------------------------------------------------------

void RecordBrowserStartupTime() {
// CurrentProcessInfo::CreationTime() is currently only implemented on Mac and
// Windows.
#if defined(OS_MACOSX) || defined(OS_WIN)
  const base::Time *process_creation_time =
      base::CurrentProcessInfo::CreationTime();

  if (process_creation_time)
    RecordPreReadExperimentTime("Startup.BrowserMessageLoopStartTime",
        base::Time::Now() - *process_creation_time);
#endif // OS_MACOSX || OS_WIN
}

// This code is specific to the Windows-only PreReadExperiment field-trial.
void RecordPreReadExperimentTime(const char* name, base::TimeDelta time) {
  DCHECK(name != NULL);

  // This gets called with different histogram names, so we don't want to use
  // the UMA_HISTOGRAM_CUSTOM_TIMES macro--it uses a static variable, and the
  // first call wins.
  AddPreReadHistogramTime(name, time);

#if defined(OS_WIN)
#if defined(GOOGLE_CHROME_BUILD)
  // The pre-read experiment is Windows and Google Chrome specific.
  scoped_ptr<base::Environment> env(base::Environment::Create());

  // Only record the sub-histogram result if the experiment is running
  // (environment variable is set, and valid).
  std::string pre_read_percentage;
  if (env->GetVar(chrome::kPreReadEnvironmentVariable, &pre_read_percentage)) {
    std::string uma_name(name);

    // We want XP to record a separate histogram, as the loader on XP
    // is very different from the Vista and Win7 loaders.
    if (base::win::GetVersion() <= base::win::VERSION_XP)
      uma_name += "_XP";

    uma_name += "_PreRead_";
    uma_name += pre_read_percentage;
    AddPreReadHistogramTime(uma_name.c_str(), time);
  }
#endif
#endif
}<|MERGE_RESOLUTION|>--- conflicted
+++ resolved
@@ -601,17 +601,13 @@
     return true;
 
   bool enabled = false;
-<<<<<<< HEAD
 #ifndef NDEBUG
   // The debug build doesn't send UMA logs when FieldTrials are forced.
   if (command_line->HasSwitch(switches::kForceFieldTrials))
     return false;
 #endif  // #ifndef NDEBUG
 
-#if defined(GOOGLE_CHROME_BUILD)
-=======
 //#if defined(GOOGLE_CHROME_BUILD)
->>>>>>> 1e84e30f
 #if defined(OS_CHROMEOS)
   chromeos::CrosSettings::Get()->GetBoolean(chromeos::kStatsReportingPref,
                                             &enabled);
