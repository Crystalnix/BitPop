// Copyright (c) 2012 The Chromium Authors. All rights reserved.
// Use of this source code is governed by a BSD-style license that can be
// found in the LICENSE file.

#ifndef CHROME_TEST_BASE_TESTING_PROFILE_H_
#define CHROME_TEST_BASE_TESTING_PROFILE_H_

#include <string>

#include "base/memory/ref_counted.h"
#include "base/memory/scoped_ptr.h"
#include "base/scoped_temp_dir.h"
#include "base/timer.h"
#include "chrome/browser/custom_handlers/protocol_handler_registry.h"
#include "chrome/browser/profiles/profile.h"

namespace content {
class MockResourceContext;
}

namespace extensions {
class ExtensionPrefs;
}

namespace history {
class TopSites;
}

namespace net {
class CookieMonster;
class URLRequestContextGetter;
}

namespace quota {
class SpecialStoragePolicy;
}

class CommandLine;
class ExtensionSpecialStoragePolicy;
class FaviconService;
class HostContentSettingsMap;
class PrefService;
class ProfileDependencyManager;
class ProfileSyncService;
class TemplateURLService;
class TestingPrefService;

class TestingProfile : public Profile {
 public:
  // Profile directory name for the test user. This is "Default" on most
  // platforms but must be different on ChromeOS because a logged-in user cannot
  // use "Default" as profile directory.
  // Browser- and UI tests should always use this to get to the user's profile
  // directory. Unit-tests, though, should use |kInitialProfile|, which is
  // always "Default", because they are runnining without logged-in user.
  static const char kTestUserProfileDir[];

  // Default constructor that cannot be used with multi-profiles.
  TestingProfile();

  // Multi-profile aware constructor that takes the path to a directory managed
  // for this profile. This constructor is meant to be used by
  // TestingProfileManager::CreateTestingProfile. If you need to create multi-
  // profile profiles, use that factory method instead of this directly.
  // Exception: if you need to create multi-profile profiles for testing the
  // ProfileManager, then use the constructor below instead.
  explicit TestingProfile(const FilePath& path);

  // Multi-profile aware constructor that takes the path to a directory managed
  // for this profile and a delegate. This constructor is meant to be used
  // for unittesting the ProfileManager.
  TestingProfile(const FilePath& path, Delegate* delegate);

  virtual ~TestingProfile();

  // Creates the favicon service. Consequent calls would recreate the service.
  void CreateFaviconService();

  // Creates the history service. If |delete_file| is true, the history file is
  // deleted first, then the HistoryService is created. As TestingProfile
  // deletes the directory containing the files used by HistoryService, this
  // only matters if you're recreating the HistoryService.  If |no_db| is true,
  // the history backend will fail to initialize its database; this is useful
  // for testing error conditions.
  void CreateHistoryService(bool delete_file, bool no_db);

  // Shuts down and nulls out the reference to HistoryService.
  void DestroyHistoryService();

  // Creates TopSites. This returns immediately, and top sites may not be
  // loaded. Use BlockUntilTopSitesLoaded to ensure TopSites has finished
  // loading.
  void CreateTopSites();

  // Shuts down and nulls out the reference to TopSites.
  void DestroyTopSites();

  // Creates the BookmkarBarModel. If not invoked the bookmark bar model is
  // NULL. If |delete_file| is true, the bookmarks file is deleted first, then
  // the model is created. As TestingProfile deletes the directory containing
  // the files used by HistoryService, the boolean only matters if you're
  // recreating the BookmarkModel.
  //
  // NOTE: this does not block until the bookmarks are loaded. For that use
  // BlockUntilBookmarkModelLoaded.
  void CreateBookmarkModel(bool delete_file);

  // Creates a WebDataService. If not invoked, the web data service is NULL.
  void CreateWebDataService();

  // Blocks until the BookmarkModel finishes loaded. This is NOT invoked from
  // CreateBookmarkModel.
  void BlockUntilBookmarkModelLoaded();

  // Blocks until TopSites finishes loading.
  void BlockUntilTopSitesLoaded();

  TestingPrefService* GetTestingPrefService();

  // content::BrowserContext
  virtual FilePath GetPath() OVERRIDE;
  virtual bool IsOffTheRecord() const OVERRIDE;
  virtual content::DownloadManagerDelegate*
      GetDownloadManagerDelegate() OVERRIDE;
  // Returns a testing ContextGetter (if one has been created via
  // CreateRequestContext) or NULL. This is not done on-demand for two reasons:
  // (1) Some tests depend on GetRequestContext() returning NULL. (2) Because
  // of the special memory management considerations for the
  // TestURLRequestContextGetter class, many tests would find themseleves
  // leaking if they called this method without the necessary IO thread. This
  // getter is currently only capable of returning a Context that helps test
  // the CookieMonster. See implementation comments for more details.
  virtual net::URLRequestContextGetter* GetRequestContext() OVERRIDE;
  virtual net::URLRequestContextGetter* GetRequestContextForRenderProcess(
      int renderer_child_id) OVERRIDE;
  virtual content::ResourceContext* GetResourceContext() OVERRIDE;
  virtual content::GeolocationPermissionContext*
      GetGeolocationPermissionContext() OVERRIDE;
  virtual content::SpeechRecognitionPreferences*
      GetSpeechRecognitionPreferences() OVERRIDE;
  virtual bool DidLastSessionExitCleanly() OVERRIDE;
  virtual quota::SpecialStoragePolicy* GetSpecialStoragePolicy() OVERRIDE;

  virtual TestingProfile* AsTestingProfile() OVERRIDE;
  virtual std::string GetProfileName() OVERRIDE;
  void set_incognito(bool incognito) { incognito_ = incognito; }
  // Assumes ownership.
  virtual void SetOffTheRecordProfile(Profile* profile);
  virtual Profile* GetOffTheRecordProfile() OVERRIDE;
  virtual void DestroyOffTheRecordProfile() OVERRIDE {}
  virtual GAIAInfoUpdateService* GetGAIAInfoUpdateService() OVERRIDE;
  virtual bool HasOffTheRecordProfile() OVERRIDE;
  virtual Profile* GetOriginalProfile() OVERRIDE;
  virtual VisitedLinkMaster* GetVisitedLinkMaster() OVERRIDE;
  virtual ExtensionService* GetExtensionService() OVERRIDE;
  virtual extensions::UserScriptMaster* GetUserScriptMaster() OVERRIDE;
  virtual ExtensionProcessManager* GetExtensionProcessManager() OVERRIDE;
  virtual extensions::EventRouter* GetExtensionEventRouter() OVERRIDE;
  void SetExtensionSpecialStoragePolicy(
      ExtensionSpecialStoragePolicy* extension_special_storage_policy);
  virtual ExtensionSpecialStoragePolicy*
      GetExtensionSpecialStoragePolicy() OVERRIDE;
  virtual FaviconService* GetFaviconService(ServiceAccessType access) OVERRIDE;
  virtual HistoryService* GetHistoryService(ServiceAccessType access) OVERRIDE;
  virtual HistoryService* GetHistoryServiceWithoutCreating() OVERRIDE;
  // The CookieMonster will only be returned if a Context has been created. Do
  // this by calling CreateRequestContext(). See the note at GetRequestContext
  // for more information.
  net::CookieMonster* GetCookieMonster();
  virtual policy::PolicyService* GetPolicyService() OVERRIDE;
  // Sets the profile's PrefService. If a pref service hasn't been explicitly
  // set GetPrefs creates one, so normally you need not invoke this. If you need
  // to set a pref service you must invoke this before GetPrefs.
  // TestingPrefService takes ownership of |prefs|.
  void SetPrefService(PrefService* prefs);
  virtual PrefService* GetPrefs() OVERRIDE;
  virtual history::TopSites* GetTopSites() OVERRIDE;
  virtual history::TopSites* GetTopSitesWithoutCreating() OVERRIDE;

  void CreateRequestContext();
  // Clears out the created request context (which must be done before shutting
  // down the IO thread to avoid leaks).
  void ResetRequestContext();

  virtual net::URLRequestContextGetter* GetRequestContextForMedia() OVERRIDE;
  virtual net::URLRequestContextGetter*
      GetRequestContextForExtensions() OVERRIDE;
  virtual net::URLRequestContextGetter* GetRequestContextForIsolatedApp(
      const std::string& app_id) OVERRIDE;
  virtual net::SSLConfigService* GetSSLConfigService() OVERRIDE;
  virtual HostContentSettingsMap* GetHostContentSettingsMap() OVERRIDE;
  virtual std::wstring GetName();
  virtual void SetName(const std::wstring& name) {}
  virtual std::wstring GetID();
  virtual void SetID(const std::wstring& id);
  void set_last_session_exited_cleanly(bool value) {
    last_session_exited_cleanly_ = value;
  }
  virtual void MergeResourceString(int message_id,
                                   std::wstring* output_string) {}
  virtual void MergeResourceInteger(int message_id, int* output_value) {}
  virtual void MergeResourceBoolean(int message_id, bool* output_value) {}
  virtual BookmarkModel* GetBookmarkModel() OVERRIDE;
  virtual bool IsSameProfile(Profile *p) OVERRIDE;
  virtual base::Time GetStartTime() const OVERRIDE;
  virtual ProtocolHandlerRegistry* GetProtocolHandlerRegistry() OVERRIDE;
  virtual void MarkAsCleanShutdown() OVERRIDE {}
  virtual void InitPromoResources() OVERRIDE {}

  virtual FilePath last_selected_directory() OVERRIDE;
  virtual void set_last_selected_directory(const FilePath& path) OVERRIDE;
  virtual bool WasCreatedByVersionOrLater(const std::string& version) OVERRIDE;
#if defined(OS_CHROMEOS)
  virtual void SetupChromeOSEnterpriseExtensionObserver() OVERRIDE {
  }
  virtual void InitChromeOSPreferences() OVERRIDE {
  }
  virtual void ChangeAppLocale(const std::string&,
                               AppLocaleChangedVia) OVERRIDE {
  }
  virtual void OnLogin() OVERRIDE {
  }
#endif  // defined(OS_CHROMEOS)

  virtual PrefProxyConfigTracker* GetProxyConfigTracker() OVERRIDE;

  // Schedules a task on the history backend and runs a nested loop until the
  // task is processed.  This has the effect of blocking the caller until the
  // history service processes all pending requests.
  void BlockUntilHistoryProcessesPendingRequests();

  virtual chrome_browser_net::Predictor* GetNetworkPredictor() OVERRIDE;
  virtual void ClearNetworkingHistorySince(base::Time time) OVERRIDE;
  virtual GURL GetHomePage() OVERRIDE;

  virtual PrefService* GetOffTheRecordPrefs() OVERRIDE;

<<<<<<< HEAD
=======
  // TODO(jam): remove me once webkit_context_unittest.cc doesn't use Profile
  // and gets the quota::SpecialStoragePolicy* from whatever ends up replacing
  // it in the content module.
  quota::SpecialStoragePolicy* GetSpecialStoragePolicy();

  virtual FacebookChatManager* GetFacebookChatManager() OVERRIDE;
  virtual bool HasCreatedFacebookChatManager() const OVERRIDE;
  virtual FacebookBitpopNotification* GetFacebookBitpopNotification() const OVERRIDE;

>>>>>>> 1e84e30f
 protected:
  base::Time start_time_;
  scoped_ptr<PrefService> prefs_;
  // ref only for right type, lifecycle is managed by prefs_
  TestingPrefService* testing_prefs_;

 private:
  // Common initialization between the two constructors.
  void Init();

  // Finishes initialization when a profile is created asynchronously.
  void FinishInit();

  // Destroys favicon service if it has been created.
  void DestroyFaviconService();

  // Creates a TestingPrefService and associates it with the TestingProfile.
  void CreateTestingPrefService();

  virtual base::Callback<ChromeURLDataManagerBackend*(void)>
      GetChromeURLDataManagerBackendGetter() const OVERRIDE;

  // The favicon service. Only created if CreateFaviconService is invoked.
  scoped_ptr<FaviconService> favicon_service_;

  // The policy service. Lazily created as a stub.
  scoped_ptr<policy::PolicyService> policy_service_;

  // Internally, this is a TestURLRequestContextGetter that creates a dummy
  // request context. Currently, only the CookieMonster is hooked up.
  scoped_refptr<net::URLRequestContextGetter> request_context_;
  scoped_refptr<net::URLRequestContextGetter> extensions_request_context_;

  std::wstring id_;

  bool incognito_;
  scoped_ptr<Profile> incognito_profile_;

  // Did the last session exit cleanly? Default is true.
  bool last_session_exited_cleanly_;

  scoped_refptr<HostContentSettingsMap> host_content_settings_map_;
  scoped_refptr<content::GeolocationPermissionContext>
      geolocation_permission_context_;

  FilePath last_selected_directory_;
  scoped_refptr<history::TopSites> top_sites_;  // For history and thumbnails.

  scoped_refptr<ExtensionSpecialStoragePolicy>
      extension_special_storage_policy_;

  // The proxy prefs tracker.
  scoped_ptr<PrefProxyConfigTracker> pref_proxy_config_tracker_;

  // We use a temporary directory to store testing profile data. In a multi-
  // profile environment, this is invalid and the directory is managed by the
  // TestingProfileManager.
  ScopedTempDir temp_dir_;
  // The path to this profile. This will be valid in either of the two above
  // cases.
  FilePath profile_path_;

  // We keep a weak pointer to the dependency manager we want to notify on our
  // death. Defaults to the Singleton implementation but overridable for
  // testing.
  ProfileDependencyManager* profile_dependency_manager_;

  scoped_ptr<content::MockResourceContext> resource_context_;

  // Weak pointer to a delegate for indicating that a profile was created.
  Delegate* delegate_;
};

#endif  // CHROME_TEST_BASE_TESTING_PROFILE_H_<|MERGE_RESOLUTION|>--- conflicted
+++ resolved
@@ -235,18 +235,10 @@
 
   virtual PrefService* GetOffTheRecordPrefs() OVERRIDE;
 
-<<<<<<< HEAD
-=======
-  // TODO(jam): remove me once webkit_context_unittest.cc doesn't use Profile
-  // and gets the quota::SpecialStoragePolicy* from whatever ends up replacing
-  // it in the content module.
-  quota::SpecialStoragePolicy* GetSpecialStoragePolicy();
-
   virtual FacebookChatManager* GetFacebookChatManager() OVERRIDE;
   virtual bool HasCreatedFacebookChatManager() const OVERRIDE;
   virtual FacebookBitpopNotification* GetFacebookBitpopNotification() const OVERRIDE;
 
->>>>>>> 1e84e30f
  protected:
   base::Time start_time_;
   scoped_ptr<PrefService> prefs_;
