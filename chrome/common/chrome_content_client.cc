--- conflicted
+++ resolved
@@ -418,29 +418,20 @@
 
 std::string ChromeContentClient::GetProduct() const {
   chrome::VersionInfo version_info;
-<<<<<<< HEAD
-  std::string product("Chrome/");
-  product += version_info.is_valid() ? version_info.Version() : "0.0.0.0";
-  return product;
+  std::string bitpopProduct("BitPop/");
+  bitpopProduct += version_info.is_valid() ? version_info.Version() : "0.0.0.0";
+  bitpopProduct += " Chrome/";
+  bitpopProduct += version_info.is_valid() ? version_info.ChromiumReleaseVersion() : "0.0.0.0";
+  return bitpopProduct;
 }
 
 std::string ChromeContentClient::GetUserAgent() const {
   std::string product = GetProduct();
 #if defined(OS_ANDROID)
   CommandLine* command_line = CommandLine::ForCurrentProcess();
-  if (command_line->HasSwitch(switches::kUseMobileUserAgent))
+  if (command_line->HasSwitch(switches::kUseMobileUserAgent)) {
     product += " Mobile";
-=======
-  std::string bitpopProduct("BitPop/");
-  bitpopProduct += version_info.is_valid() ? version_info.Version() : "0.0.0.0";
-  bitpopProduct += " Chrome/";
-  bitpopProduct += version_info.is_valid() ? version_info.ChromiumReleaseVersion() : "0.0.0.0";
-#if defined(OS_ANDROID)
-  CommandLine* command_line = CommandLine::ForCurrentProcess();
-  if (command_line->HasSwitch(switches::kUseMobileUserAgent)) {
-    bitpopProduct += " Mobile";
-  }
->>>>>>> 1fae4ecf
+  }
 #endif
   return webkit_glue::BuildUserAgentFromProduct(bitpopProduct);
 }
