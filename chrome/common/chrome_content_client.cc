// Copyright (c) 2012 The Chromium Authors. All rights reserved.
// Use of this source code is governed by a BSD-style license that can be
// found in the LICENSE file.

#include "chrome/common/chrome_content_client.h"

#include "base/command_line.h"
#include "base/cpu.h"
#include "base/file_util.h"
#include "base/path_service.h"
#include "base/process_util.h"
#include "base/string_number_conversions.h"
#include "base/string_split.h"
#include "base/string_util.h"
#include "base/stringprintf.h"
#include "base/utf_string_conversions.h"
#include "build/build_config.h"
#include "chrome/common/child_process_logging.h"
#include "chrome/common/chrome_paths.h"
#include "chrome/common/chrome_switches.h"
#include "chrome/common/chrome_version_info.h"
#include "chrome/common/pepper_flash.h"
#include "chrome/common/render_messages.h"
#include "chrome/common/url_constants.h"
#include "content/public/common/content_switches.h"
#include "content/public/common/pepper_plugin_info.h"
#include "content/public/common/url_constants.h"
#include "grit/common_resources.h"
#include "ppapi/shared_impl/ppapi_permissions.h"
#include "remoting/client/plugin/pepper_entrypoints.h"
#include "ui/base/l10n/l10n_util.h"
#include "ui/base/layout.h"
#include "ui/base/resource/resource_bundle.h"
#include "webkit/glue/user_agent.h"
#include "webkit/plugins/npapi/plugin_list.h"
#include "webkit/plugins/plugin_constants.h"

#include "flapper_version.h"  // In SHARED_INTERMEDIATE_DIR.

#if defined(OS_WIN)
#include "base/win/registry.h"
#include "base/win/windows_version.h"
#include "sandbox/win/src/sandbox.h"
#elif defined(OS_MACOSX)
#include "chrome/common/chrome_sandbox_type_mac.h"
#endif

namespace {

const char kPDFPluginName[] = "Chrome PDF Viewer";
const char kPDFPluginMimeType[] = "application/pdf";
const char kPDFPluginExtension[] = "pdf";
const char kPDFPluginDescription[] = "Portable Document Format";
const char kPDFPluginPrintPreviewMimeType
   [] = "application/x-google-chrome-print-preview-pdf";
const uint32 kPDFPluginPermissions = ppapi::PERMISSION_PRIVATE |
                                     ppapi::PERMISSION_DEV;

const char kNaClPluginName[] = "Native Client";
const char kNaClPluginMimeType[] = "application/x-nacl";
const char kNaClPluginExtension[] = "nexe";
const char kNaClPluginDescription[] = "Native Client Executable";
const uint32 kNaClPluginPermissions = ppapi::PERMISSION_PRIVATE |
                                      ppapi::PERMISSION_DEV;

const char kNaClOldPluginName[] = "Chrome NaCl";

const char kO3DPluginName[] = "Google Talk Plugin Video Accelerator";
const char kO3DPluginMimeType[] ="application/vnd.o3d.auto";
const char kO3DPluginExtension[] = "";
const char kO3DPluginDescription[] = "O3D MIME";

const char kGTalkPluginName[] = "Google Talk Plugin";
const char kGTalkPluginMimeType[] ="application/googletalk";
const char kGTalkPluginExtension[] = ".googletalk";
const char kGTalkPluginDescription[] = "Google Talk Plugin";

const char kInterposeLibraryPath[] =
    "@executable_path/../../../libplugin_carbon_interpose.dylib";

#if defined(ENABLE_REMOTING)
#if defined(GOOGLE_CHROME_BUILD)
const char kRemotingViewerPluginName[] = "Chrome Remote Desktop Viewer";
#else
const char kRemotingViewerPluginName[] = "Chromoting Viewer";
#endif  // defined(GOOGLE_CHROME_BUILD)
const char kRemotingViewerPluginDescription[] =
    "This plugin allows you to securely access other computers that have been "
    "shared with you. To use this plugin you must first install the "
    "<a href=\"https://chrome.google.com/remotedesktop\">"
    "Chrome Remote Desktop</a> webapp.";
const FilePath::CharType kRemotingViewerPluginPath[] =
    FILE_PATH_LITERAL("internal-remoting-viewer");
// Use a consistent MIME-type regardless of branding.
const char kRemotingViewerPluginMimeType[] =
    "application/vnd.chromium.remoting-viewer";
const char kRemotingViewerPluginMimeExtension[] = "";
const char kRemotingViewerPluginMimeDescription[] = "";
#endif  // defined(ENABLE_REMOTING)

// Appends the known built-in plugins to the given vector. Some built-in
// plugins are "internal" which means they are compiled into the Chrome binary,
// and some are extra shared libraries distributed with the browser (these are
// not marked internal, aside from being automatically registered, they're just
// regular plugins).
void ComputeBuiltInPlugins(std::vector<content::PepperPluginInfo>* plugins) {
  // PDF.
  //
  // Once we're sandboxed, we can't know if the PDF plugin is available or not;
  // but (on Linux) this function is always called once before we're sandboxed.
  // So the first time through test if the file is available and then skip the
  // check on subsequent calls if yes.
  static bool skip_pdf_file_check = false;
  FilePath path;
  if (PathService::Get(chrome::FILE_PDF_PLUGIN, &path)) {
    if (skip_pdf_file_check || file_util::PathExists(path)) {
      content::PepperPluginInfo pdf;
      pdf.path = path;
      pdf.name = kPDFPluginName;
      webkit::WebPluginMimeType pdf_mime_type(kPDFPluginMimeType,
                                              kPDFPluginExtension,
                                              kPDFPluginDescription);
      webkit::WebPluginMimeType print_preview_pdf_mime_type(
          kPDFPluginPrintPreviewMimeType,
          kPDFPluginExtension,
          kPDFPluginDescription);
      pdf.mime_types.push_back(pdf_mime_type);
      pdf.mime_types.push_back(print_preview_pdf_mime_type);
      pdf.permissions = kPDFPluginPermissions;
      plugins->push_back(pdf);

      skip_pdf_file_check = true;
    }
  }

  // Handle the Native Client just like the PDF plugin. This means that it is
  // enabled by default. This allows apps installed from the Chrome Web Store
  // to use NaCl even if the command line switch isn't set. For other uses of
  // NaCl we check for the command line switch.
  static bool skip_nacl_file_check = false;
  if (PathService::Get(chrome::FILE_NACL_PLUGIN, &path)) {
    if (skip_nacl_file_check || file_util::PathExists(path)) {
      content::PepperPluginInfo nacl;
      nacl.path = path;
      nacl.name = kNaClPluginName;
      webkit::WebPluginMimeType nacl_mime_type(kNaClPluginMimeType,
                                               kNaClPluginExtension,
                                               kNaClPluginDescription);
      nacl.mime_types.push_back(nacl_mime_type);
      nacl.permissions = kNaClPluginPermissions;
      plugins->push_back(nacl);

      skip_nacl_file_check = true;
    }
  }

  static bool skip_o3d_file_check = false;
  if (PathService::Get(chrome::FILE_O3D_PLUGIN, &path)) {
    if (skip_o3d_file_check || file_util::PathExists(path)) {
      content::PepperPluginInfo o3d;
      o3d.path = path;
      o3d.name = kO3DPluginName;
      o3d.is_out_of_process = true;
      o3d.is_sandboxed = false;
      webkit::WebPluginMimeType o3d_mime_type(kO3DPluginMimeType,
                                              kO3DPluginExtension,
                                              kO3DPluginDescription);
      o3d.mime_types.push_back(o3d_mime_type);
      plugins->push_back(o3d);

      skip_o3d_file_check = true;
    }
  }

  static bool skip_gtalk_file_check = false;
  if (PathService::Get(chrome::FILE_GTALK_PLUGIN, &path)) {
    if (skip_gtalk_file_check || file_util::PathExists(path)) {
      content::PepperPluginInfo gtalk;
      gtalk.path = path;
      gtalk.name = kGTalkPluginName;
      gtalk.is_out_of_process = true;
      gtalk.is_sandboxed = false;
      webkit::WebPluginMimeType gtalk_mime_type(kGTalkPluginMimeType,
                                                kGTalkPluginExtension,
                                                kGTalkPluginDescription);
      gtalk.mime_types.push_back(gtalk_mime_type);
      plugins->push_back(gtalk);

      skip_gtalk_file_check = true;
    }
  }

  // The Remoting Viewer plugin is built-in.
#if defined(ENABLE_REMOTING)
  content::PepperPluginInfo info;
  info.is_internal = true;
  info.name = kRemotingViewerPluginName;
  info.description = kRemotingViewerPluginDescription;
  info.path = FilePath(kRemotingViewerPluginPath);
  webkit::WebPluginMimeType remoting_mime_type(
      kRemotingViewerPluginMimeType,
      kRemotingViewerPluginMimeExtension,
      kRemotingViewerPluginMimeDescription);
  info.mime_types.push_back(remoting_mime_type);
  info.internal_entry_points.get_interface = remoting::PPP_GetInterface;
  info.internal_entry_points.initialize_module =
      remoting::PPP_InitializeModule;
  info.internal_entry_points.shutdown_module = remoting::PPP_ShutdownModule;

  plugins->push_back(info);
#endif
}

content::PepperPluginInfo CreatePepperFlashInfo(const FilePath& path,
                                                const std::string& version) {
  content::PepperPluginInfo plugin;

  // Flash being out of process is handled separately than general plugins
  // for testing purposes.
  plugin.is_out_of_process = !CommandLine::ForCurrentProcess()->HasSwitch(
      switches::kPpapiFlashInProcess);
  plugin.name = kFlashPluginName;
  plugin.path = path;
  plugin.permissions = kPepperFlashPermissions;

  std::vector<std::string> flash_version_numbers;
  base::SplitString(version, '.', &flash_version_numbers);
  if (flash_version_numbers.size() < 1)
    flash_version_numbers.push_back("11");
  // |SplitString()| puts in an empty string given an empty string. :(
  else if (flash_version_numbers[0].empty())
    flash_version_numbers[0] = "11";
  if (flash_version_numbers.size() < 2)
    flash_version_numbers.push_back("2");
  if (flash_version_numbers.size() < 3)
    flash_version_numbers.push_back("999");
  if (flash_version_numbers.size() < 4)
    flash_version_numbers.push_back("999");
  // E.g., "Shockwave Flash 10.2 r154":
  plugin.description = plugin.name + " " + flash_version_numbers[0] + "." +
      flash_version_numbers[1] + " r" + flash_version_numbers[2];
  plugin.version = JoinString(flash_version_numbers, '.');
  webkit::WebPluginMimeType swf_mime_type(kFlashPluginSwfMimeType,
                                          kFlashPluginSwfExtension,
                                          kFlashPluginSwfDescription);
  plugin.mime_types.push_back(swf_mime_type);
  webkit::WebPluginMimeType spl_mime_type(kFlashPluginSplMimeType,
                                          kFlashPluginSplExtension,
                                          kFlashPluginSplDescription);
  plugin.mime_types.push_back(spl_mime_type);

  return plugin;
}

void AddPepperFlashFromCommandLine(
    std::vector<content::PepperPluginInfo>* plugins) {
  const CommandLine::StringType flash_path =
      CommandLine::ForCurrentProcess()->GetSwitchValueNative(
          switches::kPpapiFlashPath);
  if (flash_path.empty())
    return;

  // Also get the version from the command-line. Should be something like 11.2
  // or 11.2.123.45.
  std::string flash_version =
      CommandLine::ForCurrentProcess()->GetSwitchValueASCII(
          switches::kPpapiFlashVersion);

  plugins->push_back(
      CreatePepperFlashInfo(FilePath(flash_path), flash_version));
}

bool GetBundledPepperFlash(content::PepperPluginInfo* plugin,
                           bool* override_npapi_flash) {
#if defined(FLAPPER_AVAILABLE)
  // Ignore bundled Pepper Flash if there is Pepper Flash specified from the
  // command-line.
  if (CommandLine::ForCurrentProcess()->HasSwitch(switches::kPpapiFlashPath))
    return false;

  bool force_disable = CommandLine::ForCurrentProcess()->HasSwitch(
      switches::kDisableBundledPpapiFlash);
  if (force_disable)
    return false;

// For Linux ia32, Flapper requires SSE2.
#if defined(OS_LINUX) && defined(ARCH_CPU_X86)
  if (!base::CPU().has_sse2())
    return false;
#endif  // ARCH_CPU_X86

  FilePath flash_path;
  if (!PathService::Get(chrome::FILE_PEPPER_FLASH_PLUGIN, &flash_path))
    return false;
  // It is an error to have FLAPPER_AVAILABLE defined but then not having the
  // plugin file in place, but this happens in Chrome OS builds.
  // Use --disable-bundled-ppapi-flash to skip this.
  DCHECK(file_util::PathExists(flash_path));

  bool force_enable = CommandLine::ForCurrentProcess()->HasSwitch(
      switches::kEnableBundledPpapiFlash);

  *plugin = CreatePepperFlashInfo(flash_path, FLAPPER_VERSION_STRING);
  *override_npapi_flash = force_enable || IsPepperFlashEnabledByDefault();
  return true;
#else
  return false;
#endif  // FLAPPER_AVAILABLE
}

#if defined(OS_WIN)
// Launches the privileged flash broker, used when flash is sandboxed.
// The broker is the same flash dll, except that it uses a different
// entrypoint (BrokerMain) and it is hosted in windows' generic surrogate
// process rundll32. After launching the broker we need to pass to
// the flash plugin the process id of the broker via the command line
// using --flash-broker=pid.
// More info about rundll32 at http://support.microsoft.com/kb/164787.
bool LoadFlashBroker(const FilePath& plugin_path, CommandLine* cmd_line) {
  FilePath rundll;
  if (!PathService::Get(base::DIR_SYSTEM, &rundll))
    return false;
  rundll = rundll.AppendASCII("rundll32.exe");
  // Rundll32 cannot handle paths with spaces, so we use the short path.
  wchar_t short_path[MAX_PATH];
  if (0 == ::GetShortPathNameW(plugin_path.value().c_str(),
                               short_path, arraysize(short_path)))
    return false;
  // Here is the kicker, if the user has disabled 8.3 (short path) support
  // on the volume GetShortPathNameW does not fail but simply returns the
  // input path. In this case if the path had any spaces then rundll32 will
  // incorrectly interpret its parameters. So we quote the path, even though
  // the kb/164787 says you should not.
  std::wstring cmd_final =
      base::StringPrintf(L"%ls \"%ls\",BrokerMain browser=chrome",
                         rundll.value().c_str(),
                         short_path);
  base::ProcessHandle process;
  base::LaunchOptions options;
  options.start_hidden = true;
  if (!base::LaunchProcess(cmd_final, options, &process))
    return false;

  cmd_line->AppendSwitchASCII("flash-broker",
                              base::Int64ToString(::GetProcessId(process)));

  // The flash broker, unders some circumstances can linger beyond the lifetime
  // of the flash player, so we put it in a job object, when the browser
  // terminates the job object is destroyed (by the OS) and the flash broker
  // is terminated.
  HANDLE job = ::CreateJobObjectW(NULL, NULL);
  if (base::SetJobObjectAsKillOnJobClose(job)) {
    ::AssignProcessToJobObject(job, process);
    // Yes, we are leaking the object here. Read comment above.
  } else {
    ::CloseHandle(job);
    return false;
  }

  ::CloseHandle(process);
  return true;
}
#endif  // OS_WIN

}  // namespace

namespace chrome {

const char* const ChromeContentClient::kPDFPluginName = ::kPDFPluginName;
const char* const ChromeContentClient::kNaClPluginName = ::kNaClPluginName;
const char* const ChromeContentClient::kNaClOldPluginName =
    ::kNaClOldPluginName;

void ChromeContentClient::SetActiveURL(const GURL& url) {
  child_process_logging::SetActiveURL(url);
}

void ChromeContentClient::SetGpuInfo(const content::GPUInfo& gpu_info) {
  child_process_logging::SetGpuInfo(gpu_info);
}

void ChromeContentClient::AddPepperPlugins(
    std::vector<content::PepperPluginInfo>* plugins) {
  ComputeBuiltInPlugins(plugins);
  AddPepperFlashFromCommandLine(plugins);

  // Don't try to register Pepper Flash if there exists a Pepper Flash field
  // trial. It will be registered separately.
  if (!ConductingPepperFlashFieldTrial() && IsPepperFlashEnabledByDefault()) {
    content::PepperPluginInfo plugin;
    bool add_at_beginning = false;
    if (GetBundledPepperFlash(&plugin, &add_at_beginning))
      plugins->push_back(plugin);
  }
}

void ChromeContentClient::AddNPAPIPlugins(
    webkit::npapi::PluginList* plugin_list) {
}

void ChromeContentClient::AddAdditionalSchemes(
    std::vector<std::string>* standard_schemes,
    std::vector<std::string>* savable_schemes) {
  standard_schemes->push_back(kExtensionScheme);
  savable_schemes->push_back(kExtensionScheme);
  standard_schemes->push_back(kExtensionResourceScheme);
  savable_schemes->push_back(kExtensionResourceScheme);
#if defined(OS_CHROMEOS)
  standard_schemes->push_back(kCrosScheme);
#endif
}

bool ChromeContentClient::HasWebUIScheme(const GURL& url) const {
  return url.SchemeIs(chrome::kChromeDevToolsScheme) ||
         url.SchemeIs(chrome::kChromeInternalScheme) ||
         url.SchemeIs(chrome::kChromeUIScheme);
}

bool ChromeContentClient::CanHandleWhileSwappedOut(
    const IPC::Message& msg) {
  // Any Chrome-specific messages (apart from those listed in
  // CanSendWhileSwappedOut) that must be handled by the browser when sent from
  // swapped out renderers.
  switch (msg.type()) {
    case ChromeViewHostMsg_Snapshot::ID:
      return true;
    default:
      break;
  }
  return false;
}

<<<<<<< HEAD
std::string ChromeContentClient::GetUserAgent() const {
  chrome::VersionInfo version_info;
  std::string product("Chrome/");
  product += version_info.is_valid() ? version_info.Version() : "0.0.0.0";
#if defined(OS_ANDROID)
  CommandLine* command_line = CommandLine::ForCurrentProcess();
  if (command_line->HasSwitch(switches::kUseMobileUserAgent)) {
    product += " Mobile";
=======
std::string ChromeContentClient::GetUserAgent(bool* overriding) const {
  if (CommandLine::ForCurrentProcess()->HasSwitch(switches::kUserAgent)) {
    *overriding = true;
    return CommandLine::ForCurrentProcess()->GetSwitchValueASCII(
        switches::kUserAgent);
  } else {
    *overriding = false;
    chrome::VersionInfo version_info;
    std::string bitpopProduct("BitPop/");
    bitpopProduct += version_info.is_valid() ? version_info.Version() : "0.0.0.0";
    bitpopProduct += " Chrome/";
    bitpopProduct += version_info.is_valid() ? version_info.ChromiumReleaseVersion() : "0.0.0.0";
    return webkit_glue::BuildUserAgentFromProduct(bitpopProduct);
>>>>>>> 1e84e30f
  }
#endif
  return webkit_glue::BuildUserAgentFromProduct(product);
}

string16 ChromeContentClient::GetLocalizedString(int message_id) const {
  return l10n_util::GetStringUTF16(message_id);
}

base::StringPiece ChromeContentClient::GetDataResource(
    int resource_id,
    ui::ScaleFactor scale_factor) const {
  return ResourceBundle::GetSharedInstance().GetRawDataResource(
      resource_id, scale_factor);
}

gfx::Image& ChromeContentClient::GetNativeImageNamed(int resource_id) const {
  return ResourceBundle::GetSharedInstance().GetNativeImageNamed(resource_id);
}

#if defined(OS_WIN)
bool ChromeContentClient::SandboxPlugin(CommandLine* command_line,
                                        sandbox::TargetPolicy* policy) {
  std::wstring plugin_dll = command_line->
      GetSwitchValueNative(switches::kPluginPath);

  FilePath builtin_flash;
  if (!PathService::Get(chrome::FILE_FLASH_PLUGIN_EXISTING, &builtin_flash))
    return false;

  FilePath plugin_path(plugin_dll);
  if (plugin_path.BaseName() != builtin_flash.BaseName())
    return false;

  if (base::win::GetVersion() <= base::win::VERSION_XP ||
      CommandLine::ForCurrentProcess()->HasSwitch(
          switches::kDisableFlashSandbox)) {
    return false;
  }

  // Add policy for the plugin proxy window pump event
  // used by WebPluginDelegateProxy::HandleInputEvent().
  if (policy->AddRule(sandbox::TargetPolicy::SUBSYS_HANDLES,
                      sandbox::TargetPolicy::HANDLES_DUP_ANY,
                      L"Event") != sandbox::SBOX_ALL_OK) {
    NOTREACHED();
    return false;
  }

  // Add the policy for the pipes.
  if (policy->AddRule(sandbox::TargetPolicy::SUBSYS_NAMED_PIPES,
                      sandbox::TargetPolicy::NAMEDPIPES_ALLOW_ANY,
                      L"\\\\.\\pipe\\chrome.*") != sandbox::SBOX_ALL_OK) {
    NOTREACHED();
    return false;
  }

  // Spawn the flash broker and apply sandbox policy.
  if (LoadFlashBroker(plugin_path, command_line)) {
    // UI job restrictions break windowless Flash, so just pick up single
    // process limit for now.
    policy->SetJobLevel(sandbox::JOB_UNPROTECTED, 0);
    policy->SetTokenLevel(sandbox::USER_RESTRICTED_SAME_ACCESS,
                          sandbox::USER_INTERACTIVE);
    // Allow the Flash plugin to forward some messages back to Chrome.
    if (base::win::GetVersion() == base::win::VERSION_VISTA) {
      // Per-window message filters required on Win7 or later must be added to:
      // render_widget_host_view_win.cc RenderWidgetHostViewWin::ReparentWindow
      ::ChangeWindowMessageFilter(WM_MOUSEWHEEL, MSGFLT_ADD);
      ::ChangeWindowMessageFilter(WM_APPCOMMAND, MSGFLT_ADD);
    }
    policy->SetIntegrityLevel(sandbox::INTEGRITY_LEVEL_LOW);
  } else {
    // Could not start the broker, use a very weak policy instead.
    DLOG(WARNING) << "Failed to start flash broker";
    policy->SetJobLevel(sandbox::JOB_UNPROTECTED, 0);
    policy->SetTokenLevel(
        sandbox::USER_UNPROTECTED, sandbox::USER_UNPROTECTED);
  }

  return true;
}
#endif

#if defined(OS_MACOSX)
bool ChromeContentClient::GetSandboxProfileForSandboxType(
    int sandbox_type,
    int* sandbox_profile_resource_id) const {
  DCHECK(sandbox_profile_resource_id);
  if (sandbox_type == CHROME_SANDBOX_TYPE_NACL_LOADER) {
    *sandbox_profile_resource_id = IDR_NACL_SANDBOX_PROFILE;
    return true;
  }
  return false;
}

std::string ChromeContentClient::GetCarbonInterposePath() const {
  return std::string(kInterposeLibraryPath);
}
#endif

bool ChromeContentClient::GetBundledFieldTrialPepperFlash(
    content::PepperPluginInfo* plugin,
    bool* override_npapi_flash) {
  if (!ConductingPepperFlashFieldTrial())
    return false;
  return GetBundledPepperFlash(plugin, override_npapi_flash);
}

}  // namespace chrome<|MERGE_RESOLUTION|>--- conflicted
+++ resolved
@@ -430,33 +430,19 @@
   return false;
 }
 
-<<<<<<< HEAD
 std::string ChromeContentClient::GetUserAgent() const {
   chrome::VersionInfo version_info;
-  std::string product("Chrome/");
-  product += version_info.is_valid() ? version_info.Version() : "0.0.0.0";
+  std::string bitpopProduct("BitPop/");
+  bitpopProduct += version_info.is_valid() ? version_info.Version() : "0.0.0.0";
+  bitpopProduct += " Chrome/";
+  bitpopProduct += version_info.is_valid() ? version_info.ChromiumReleaseVersion() : "0.0.0.0";
 #if defined(OS_ANDROID)
   CommandLine* command_line = CommandLine::ForCurrentProcess();
   if (command_line->HasSwitch(switches::kUseMobileUserAgent)) {
-    product += " Mobile";
-=======
-std::string ChromeContentClient::GetUserAgent(bool* overriding) const {
-  if (CommandLine::ForCurrentProcess()->HasSwitch(switches::kUserAgent)) {
-    *overriding = true;
-    return CommandLine::ForCurrentProcess()->GetSwitchValueASCII(
-        switches::kUserAgent);
-  } else {
-    *overriding = false;
-    chrome::VersionInfo version_info;
-    std::string bitpopProduct("BitPop/");
-    bitpopProduct += version_info.is_valid() ? version_info.Version() : "0.0.0.0";
-    bitpopProduct += " Chrome/";
-    bitpopProduct += version_info.is_valid() ? version_info.ChromiumReleaseVersion() : "0.0.0.0";
-    return webkit_glue::BuildUserAgentFromProduct(bitpopProduct);
->>>>>>> 1e84e30f
+    bitpopProduct += " Mobile";
   }
 #endif
-  return webkit_glue::BuildUserAgentFromProduct(product);
+  return webkit_glue::BuildUserAgentFromProduct(bitpopProduct);
 }
 
 string16 ChromeContentClient::GetLocalizedString(int message_id) const {
