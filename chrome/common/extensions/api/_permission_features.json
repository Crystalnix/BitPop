--- conflicted
+++ resolved
@@ -40,7 +40,11 @@
       "extension", "packaged_app", "hosted_app"
     ]
   },
-<<<<<<< HEAD
+  "bitpop": {
+    "channel": "stable",
+    "extension_types": ["extension"],
+    "location": "component"
+  },
   "bluetooth": {
     "channel": "dev",
     "extension_types": ["platform_app"]
@@ -53,11 +57,6 @@
     "channel": "stable",
     "extension_types": ["extension", "packaged_app"],
     "location": "component"
-=======
-  "bitpop": {
-    "channel": "stable",
-    "extension_types": ["extension"]
->>>>>>> 1fae4ecf
   },
   "bookmarks": {
     "channel": "stable",
