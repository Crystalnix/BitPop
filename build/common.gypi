--- conflicted
+++ resolved
@@ -1206,28 +1206,16 @@
             'mac_product_name%': 'BitPop',
           }],
 
-<<<<<<< HEAD
-          ['branding=="Chrome" and buildtype=="Official"', {
+          ['buildtype=="Official"', {
             'mac_sdk%': '<!(python <(DEPTH)/build/mac/find_sdk.py --verify <(mac_sdk_min) --sdk_path=<(mac_sdk_path))',
-=======
-          ['buildtype=="Official"', {
-            'mac_sdk%': '10.6',
->>>>>>> 1fae4ecf
             # Enable uploading crash dumps.
             'mac_breakpad_uploads%': 1,
             # Enable dumping symbols at build time for use by Mac Breakpad.
             'mac_breakpad%': 1,
-<<<<<<< HEAD
-            # Enable Keystone auto-update support.
-            'mac_keystone%': 1,
-          }, { # else: branding!="Chrome" or buildtype!="Official"
-            'mac_sdk%': '<!(python <(DEPTH)/build/mac/find_sdk.py <(mac_sdk_min))',
-=======
             # Disable Keystone auto-update support.
             'mac_keystone%': 0,
           }, { # else: buildtype!="Official"
-            'mac_sdk%': '<!(python <(DEPTH)/build/mac/find_sdk.py 10.6)',
->>>>>>> 1fae4ecf
+            'mac_sdk%': '<!(python <(DEPTH)/build/mac/find_sdk.py <(mac_sdk_min))',
             'mac_breakpad_uploads%': 0,
             'mac_breakpad%': 0,
             'mac_keystone%': 0,
